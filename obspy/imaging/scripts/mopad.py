#!/usr/bin/env python
# -*- coding: utf-8 -*-
# ------------------------------------------------------------------
# Filename: mopad.py
#  Purpose: Moment tensor Plotting and Decomposition tool
#   Author: Lars Krieger, Sebastian Heimann
#    Email: lars.krieger@zmaw.de, sebastian.heimann@zmaw.de
#
# Copyright (C) 2010 Lars Krieger, Sebastian Heimann
# --------------------------------------------------------------------
"""
USAGE: obspy-mopad [plot,decompose,gmt,convert] SOURCE_MECHANISM [OPTIONS]

::

    #######################################################################
    #########################   MoPaD  ####################################

    ######### Moment tensor Plotting and Decomposition tool #############
    #######################################################################

    Multi method tool for:

    - Plotting and saving of focal sphere diagrams ('Beachballs').

    - Decomposition and Conversion of seismic moment tensors.

    - Generating coordinates, describing a focal sphere diagram, to be
      piped into GMT's psxy (Useful where psmeca or pscoupe fail.)

    For more help, please run ``python mopad.py --help``.


    #######################################################################

    Version  0.7

    #######################################################################

    Copyright (C) 2010
    Lars Krieger & Sebastian Heimann

    Contact
    lars.krieger@zmaw.de  &  sebastian.heimann@zmaw.de

    #######################################################################

    License:

    GNU Lesser General Public License, Version 3

    This program is free software; you can redistribute it and/or
    modify it under the terms of the GNU Lesser General Public License
    as published by the Free Software Foundation; either version 3
    of the License, or (at your option) any later version.

    This program is distributed in the hope that it will be useful,
    but WITHOUT ANY WARRANTY; without even the implied warranty of
    MERCHANTABILITY or FITNESS FOR A PARTICULAR PURPOSE. See the
    GNU Lesser General Public License for more details.

    You should have received a copy of the GNU Lesser General Public License
    along with this program; if not, write to the Free Software
    Foundation, Inc., 51 Franklin Street, Fifth Floor, Boston, MA
    02110-1301, USA.
"""
from __future__ import (absolute_import, division, print_function,
                        unicode_literals)
from future.builtins import *  # NOQA

import io
import math
import numpy as np
import os
import os.path
import sys
import warnings


MOPAD_VERSION = 0.7

USAGE_STRING = """
###############################################################################
####################   MoPaD    (Version %.1f)   ##############################

usage:
                   mopad.py 'method' 'source mechanism' ['options']
  or
            python mopad.py 'method' 'source mechanism' ['options']

###############################################################################

Several methods are implemented in this tool.
It is chosen by providing its name as the first argument:

- (p)lot      :  plotting a beachball projection of the provided mechanism
- (d)ecompose :  decompose a given mechanism into its components
- (g)mt       :  return  the beachball as a string, to be piped into GMT's psxy
- (c)onvert   :  convert a mechanism to/in (strike,dip,slip-rake) from/to
                 matrix form *or* convert a matrix, vector, tuple into
                different basis representations

-------------------------------------------------------------------------------

The  'source mechanism' as a comma-separated list of length:

- 3 (strike,dip,rake),
- 4 (strike,dip,rake,moment),
- 6 (M11,M22,M33,M12,M13,M23),
- 7 (M11,M22,M33,M12,M13,M23,moment),
- 9 (full moment tensor)

(With all angles to be given in degrees)
-------------------------------------------------------------------------------

HELP for a particular method is shown with:

             elk_mopad.py 'method' -h
   or
             elk_mopad.py 'method' --help

-------------------------------------------------------------------------------
-------------------------------------------------------------------------------

Example:

To generate a beachball for a normal faulting mechnism (a snake's eye type):

    elk_mopad.py plot 0,45,-90   or   elk_mopad.py plot p 0,1,-1,0,0,0

###############################################################################

""" % (MOPAD_VERSION)

# constants:
dynecm = 1e-7
pi = np.pi

epsilon = 1e-13

rad2deg = 180. / pi


class MTError(Exception):
    pass


class MomentTensor:
    """
    """
    def __init__(self, M=None, system='NED', debug=0):
        """
        Creates a moment tensor object on the basis of a provided mechanism M.

        If M is a non symmetric 3x3-matrix, the upper right triangle
        of the matrix is taken as reference. M is symmetrisised
        w.r.t. these entries. If M is provided as a 3-,4-,6-,7-tuple
        or array, it is converted into a matrix internally according
        to standard conventions (Aki & Richards).

        'system' may be chosen as 'NED','USE','NWU', or 'XYZ'.

        'debug' enables output on the shell at the intermediate steps.
        """

        source_mechanism = M
        self._original_M = M[:]

        # basis system:
        self._input_basis = 'NED'
        self._list_of_possible_input_bases = ['NED', 'USE', 'XYZ', 'NWU']
        self._list_of_possible_output_bases = ['NED', 'USE', 'XYZ', 'NWU']

        self._input_basis = system.upper()

        # bring M to symmetric matrix form
        self._M = self._setup_M(source_mechanism)

        # transform M into NED system for internal calculations
        self._rotate_2_NED()

        #
        # set attributes list
        #

        # decomposition:
        self._decomposition_key = 20

        # eigenvector / principal-axes system:
        self._eigenvalues = None
        self._eigenvectors = None
        self._null_axis = None
        self._t_axis = None
        self._p_axis = None
        self._rotation_matrix = None

        # optional - maybe set afterwards by external application - for later
        # plotting:
        self._best_faultplane = None
        self._auxiliary_plane = None

        #
        # RUN:
        #

        # carry out the MT decomposition - results are in basis NED
        self._decompose_M()

        # set the appropriate principal axis system:
        self._M_to_principal_axis_system()

    def _setup_M(self, mech):
        """
        Brings the provided mechanism into symmetric 3x3 matrix form.

        The source mechanism may be provided in different forms:

        * as 3x3 matrix - symmetry is checked - one basis system has to be
           chosen, or NED as default is taken
        * as 3-element tuple or array - interpreted as strike, dip, slip-rake
           angles in degree
        * as 4-element tuple or array - interpreted as strike, dip, slip-rake
          angles in degree + seismic scalar moment in Nm
        * as 6-element tuple or array - interpreted as the 6 independent
          entries of the moment tensor
        * as 7-element tuple or array - interpreted as the 6 independent
          entries of the moment tensor + seismic scalar moment in Nm
        * as 9-element tuple or array - interpreted as the 9 entries of the
          moment tensor - checked for symmetry
        * as a nesting of one of the upper types (e.g. a list of n-tuples);
          first element of outer nesting is taken
        """
        # set source mechanism to matrix form

        if mech is None:
            print('\n ERROR !! - Please provide a mechanism !!\n')
            raise MTError(' !! ')

        # if some stupid nesting occurs
        if len(mech) == 1:
            mech = mech[0]

        # all 9 elements are given
        if np.prod(np.shape(mech)) == 9:
            if np.shape(mech)[0] == 3:
                # assure symmetry:
                mech[1, 0] = mech[0, 1]
                mech[2, 0] = mech[0, 2]
                mech[2, 1] = mech[1, 2]
                new_M = mech
            else:
                new_M = np.array(mech).reshape(3, 3).copy()
                new_M[1, 0] = new_M[0, 1]
                new_M[2, 0] = new_M[0, 2]
                new_M[2, 1] = new_M[1, 2]

        # mechanism given as 6- or 7-tuple, list or array
        if len(mech) == 6 or len(mech) == 7:
            M = mech
            new_M = np.matrix([M[0], M[3], M[4],
                              M[3], M[1], M[5],
                              M[4], M[5], M[2]]).reshape(3, 3)

            if len(mech) == 7:
                new_M *= M[6]

        # if given as strike, dip, rake, conventions from Jost & Herrmann hold
        # resulting matrix is in NED-basis:
        if len(mech) == 3 or len(mech) == 4:
            try:
                [float(val) for val in mech]
            except:
                msg = "angles must be given as floats, separated by commas"
                sys.exit('\n  ERROR -  %s\n  ' % msg)

            strike = mech[0]
            if not 0 <= strike <= 360:
                msg = "strike angle must be between 0° and 360°"
                sys.exit('\n  ERROR -  %s\n  ' % msg)
            dip = mech[1]
            if not -90 <= dip <= 90:
                msg = "dip angle must be between -90° and 90°"
                sys.exit('\n  ERROR -  %s\n  ' % msg)
            rake = mech[2]
            if not -180 <= rake <= 180:
                msg = "slip-rake angle must be between -180° and 180°"
                sys.exit('\n  ERROR -  %s\n  ' % msg)

            moms = strikediprake_2_moments(strike, dip, rake)

            new_M = np.matrix([moms[0], moms[3], moms[4],
                              moms[3], moms[1], moms[5],
                              moms[4], moms[5], moms[2]]).reshape(3, 3)

            if len(mech) == 4:
                new_M *= mech[3]

            # to assure right basis system - others are meaningless, provided
            # these angles
            self._input_basis = 'NED'

        return np.asmatrix(new_M)

    def _rotate_2_NED(self):
        """
        Rotates the mechanism to the basis NED.

        All internal calculations are carried out within the NED space.
        """
        if self._input_basis not in self._list_of_possible_input_bases:
            print('provided input basis not implemented - please specify one',
                  end=' ')
            print('of the following bases:',
                  self._list_of_possible_input_bases)
            raise MTError(' !! ')

        NED_2_NED = np.asmatrix(np.diag([1, 1, 1]))

        rotmat_USE_2_NED = NED_2_NED.copy()
        rotmat_USE_2_NED[:] = 0
        rotmat_USE_2_NED[0, 1] = -1
        rotmat_USE_2_NED[1, 2] = 1
        rotmat_USE_2_NED[2, 0] = -1

        rotmat_XYZ_2_NED = NED_2_NED.copy()
        rotmat_XYZ_2_NED[:] = 0
        rotmat_XYZ_2_NED[0, 1] = 1
        rotmat_XYZ_2_NED[1, 0] = 1
        rotmat_XYZ_2_NED[2, 2] = -1

        rotmat_NWU_2_NED = NED_2_NED.copy()
        rotmat_NWU_2_NED[1, 1] = -1
        rotmat_NWU_2_NED[2, 2] = -1

        if self._input_basis == 'NED':
            pass
        elif self._input_basis == 'USE':
            self._M = np.dot(rotmat_USE_2_NED,
                             np.dot(self._M, rotmat_USE_2_NED.T))
        elif self._input_basis == 'XYZ':
            self._M = np.dot(rotmat_XYZ_2_NED,
                             np.dot(self._M, rotmat_XYZ_2_NED.T))
        elif self._input_basis == 'NWU':
            self._M = np.dot(rotmat_NWU_2_NED,
                             np.dot(self._M, rotmat_NWU_2_NED.T))

    def _decompose_M(self):
        """
        Running the decomposition of the moment tensor object.

        the standard decompositions M = Isotropic + DC + (CLVD or 2nd DC) are
        supported (C.f. Jost & Herrmann, Aki & Richards)
        """
        if self._decomposition_key == 20:
            self._standard_decomposition()
        elif self._decomposition_key == 21:
            self._decomposition_w_2DC()
        elif self._decomposition_key == 31:
            self._decomposition_w_3DC()
        else:
            raise MTError(' only standard decompositions supported ')

    def _standard_decomposition(self):
        """
        Decomposition according Aki & Richards and Jost & Herrmann into

        isotropic + deviatoric
        = isotropic + DC + CLVD

        parts of the input moment tensor.

        results are given as attributes, callable via the get_* function:

        DC, CLVD, DC_percentage, seismic_moment, moment_magnitude
        """
        M = self._M

        # isotropic part
        M_iso = np.diag(np.array([1. / 3 * np.trace(M),
                                 1. / 3 * np.trace(M),
                                 1. / 3 * np.trace(M)]))
        M0_iso = abs(1. / 3 * np.trace(M))

        # deviatoric part
        M_devi = M - M_iso

        self._isotropic = M_iso
        self._deviatoric = M_devi

        # eigenvalues and -vectors
        eigenwtot, eigenvtot = np.linalg.eig(M)

        # eigenvalues and -vectors of the deviatoric part
        eigenw1, eigenv1 = np.linalg.eig(M_devi)

        # eigenvalues in ascending order:
        eigenw = np.real(np.take(eigenw1, np.argsort(abs(eigenwtot))))
        eigenv = np.real(np.take(eigenv1, np.argsort(abs(eigenwtot)), 1))

        # eigenvalues in ascending order in absolute value!!:
        eigenw_devi = np.real(np.take(eigenw1, np.argsort(abs(eigenw1))))

        M0_devi = max(abs(eigenw_devi))

        # named according to Jost & Herrmann:
        a1 = eigenv[:, 0]
        a2 = eigenv[:, 1]
        a3 = eigenv[:, 2]

        # eigen values can be zero in some cases. this is handled in the
        # following try/except.
        with warnings.catch_warnings(record=True):
            np_err = np.seterr(all="warn")
            F = -eigenw_devi[0] / eigenw_devi[2]

            M_DC = \
                eigenw[2] * (1 - 2 * F) * (np.outer(a3, a3) - np.outer(a2, a2))
            M_CLVD = eigenw[2] * F * (2 * np.outer(a3, a3) - np.outer(a2, a2) -
                                      np.outer(a1, a1))
            np.seterr(**np_err)

        try:
            M_DC_percentage = int(round((1 - 2 * abs(F)) * 100, 6))
        except ValueError:
            # this should only occur in the pure isotropic case
            M_DC_percentage = 0.

        # according to Bowers & Hudson:
        M0 = M0_iso + M0_devi

        M_iso_percentage = int(round(M0_iso / M0 * 100, 6))
        self._iso_percentage = M_iso_percentage

        self._DC = M_DC
        self._CLVD = M_CLVD
        self._DC_percentage = int(round((100 - M_iso_percentage) *
                                        M_DC_percentage / 100.))

        self._seismic_moment = M0
        self._moment_magnitude = \
            np.log10(self._seismic_moment * 1.0e7) / 1.5 - 10.7

    def _decomposition_w_2DC(self):
        """
        Decomposition according Aki & Richards and Jost & Herrmann into

        isotropic + deviatoric
        = isotropic + DC + DC2

        parts of the input moment tensor.

        results are given as attributes, callable via the get_* function:

        DC1, DC2, DC_percentage, seismic_moment, moment_magnitude
        """
        M = self._M

        # isotropic part
        M_iso = np.diag(np.array([1. / 3 * np.trace(M),
                                 1. / 3 * np.trace(M),
                                 1. / 3 * np.trace(M)]))
        M0_iso = abs(1. / 3 * np.trace(M))

        # deviatoric part
        M_devi = M - M_iso

        self._isotropic = M_iso
        self._deviatoric = M_devi

        # eigenvalues and -vectors of the deviatoric part
        eigenw1, eigenv1 = np.linalg.eig(M_devi)

        # eigenvalues in ascending order of their absolute values:
        eigenw = np.real(np.take(eigenw1, np.argsort(abs(eigenw1))))
        eigenv = np.real(np.take(eigenv1, np.argsort(abs(eigenw1)), 1))

        M0_devi = max(abs(eigenw))

        # named according to Jost & Herrmann:
        a1 = eigenv[:, 0]
        a2 = eigenv[:, 1]
        a3 = eigenv[:, 2]

        M_DC = eigenw[2] * (np.outer(a3, a3) - np.outer(a2, a2))
        M_DC2 = eigenw[0] * (np.outer(a1, a1) - np.outer(a2, a2))

        M_DC_percentage = int(round(abs(eigenw[2] / (abs(eigenw[2]) +
                                                     abs(eigenw[0]))) * 100.))

        # according to Bowers & Hudson:
        M0 = M0_iso + M0_devi

        M_iso_percentage = int(round(M0_iso / M0 * 100))
        self._iso_percentage = M_iso_percentage

        self._DC = M_DC
        self._DC2 = M_DC2
        # self._DC_percentage =  M_DC_percentage
        self._DC_percentage = int(round((100 - M_iso_percentage) *
                                        M_DC_percentage / 100.))
        # and M_DC2_percentage?

        self._seismic_moment = M0
        self._moment_magnitude = \
            np.log10(self._seismic_moment * 1.0e7) / 1.5 - 10.7

    def _decomposition_w_3DC(self):
        """
        Decomposition according Aki & Richards and Jost & Herrmann into

        - isotropic
        - deviatoric
        - 3 DC

        parts of the input moment tensor.

        results are given as attributes, callable via the get_* function:

        DC1, DC2, DC3, DC_percentage, seismic_moment, moment_magnitude
        """
        M = self._M

        # isotropic part
        M_iso = np.diag(np.array([1. / 3 * np.trace(M),
                                 1. / 3 * np.trace(M),
                                 1. / 3 * np.trace(M)]))
        M0_iso = abs(1. / 3 * np.trace(M))

        # deviatoric part
        M_devi = M - M_iso

        self._isotropic = M_iso
        self._deviatoric = M_devi

        # eigenvalues and -vectors of the deviatoric part
        eigenw1, eigenv1 = np.linalg.eig(M_devi)
        M0_devi = max(abs(eigenw1))

        # eigenvalues and -vectors of the full M !!!!!!!!
        eigenw1, eigenv1 = np.linalg.eig(M)

        # eigenvalues in ascending order of their absolute values:
        eigenw = np.real(np.take(eigenw1, np.argsort(abs(eigenw1))))
        eigenv = np.real(np.take(eigenv1, np.argsort(abs(eigenw1)), 1))

        # named according to Jost & Herrmann:
        a1 = eigenv[:, 0]
        a2 = eigenv[:, 1]
        a3 = eigenv[:, 2]

        M_DC1 = 1. / 3. * (eigenw[0] - eigenw[1]) * (np.outer(a1, a1) -
                                                     np.outer(a2, a2))
        M_DC2 = 1. / 3. * (eigenw[1] - eigenw[2]) * (np.outer(a2, a2) -
                                                     np.outer(a3, a3))
        M_DC3 = 1. / 3. * (eigenw[2] - eigenw[0]) * (np.outer(a3, a3) -
                                                     np.outer(a1, a1))

        M_DC1_perc = int(100 * abs((eigenw[0] - eigenw[1])) /
                         (abs((eigenw[1] - eigenw[2])) +
                          abs((eigenw[1] - eigenw[2])) +
                          abs((eigenw[2] - eigenw[0]))))
        M_DC2_perc = int(100 * abs((eigenw[1] - eigenw[2])) /
                         (abs((eigenw[1] - eigenw[2])) +
                          abs((eigenw[1] - eigenw[2])) +
                          abs((eigenw[2] - eigenw[0]))))

        self._DC = M_DC1
        self._DC2 = M_DC2
        self._DC3 = M_DC3

        self._DC_percentage = M_DC1_perc
        self._DC2_percentage = M_DC2_perc

        # according to Bowers & Hudson:
        M0 = M0_iso + M0_devi

        M_iso_percentage = int(M0_iso / M0 * 100)
        self._iso_percentage = M_iso_percentage

        # self._seismic_moment   = np.sqrt(1./2*nnp.sum(eigenw**2) )
        self._seismic_moment = M0
        self._moment_magnitude = \
            np.log10(self._seismic_moment * 1.0e7) / 1.5 - 10.7

    def _M_to_principal_axis_system(self):
        """
        Read in Matrix M and set up eigenvalues (EW) and eigenvectors
        (EV) for setting up the principal axis system.

        The internal convention is the 'HNS'-system: H is the
        eigenvector for the smallest absolute eigenvalue, S is the
        eigenvector for the largest absolute eigenvalue, N is the null
        axis.

        Naming due to the geometry: a CLVD is
        Symmetric to the S-axis,
        Null-axis is common sense, and the third (auxiliary) axis
        Helps to construct the R³.

        Additionally builds matrix for basis transformation back to NED system.

        The eigensystem setup defines the colouring order for a later
        plotting in the BeachBall class. This order is set by the
        '_plot_clr_order' attribute.
        """
        M = self._M
        M_devi = self._deviatoric

        # working in framework of 3 principal axes:
        # eigenvalues (EW) are in order from high to low
        # - neutral axis N, belongs to middle EW
        # - symmetry axis S ('sigma') belongs to EW with largest absolute value
        #   (P- or T-axis)
        # - auxiliary axis H ('help') belongs to remaining EW (T- or P-axis)
        # EW sorting from lowest to highest value
        EW_devi, EV_devi = np.linalg.eigh(M_devi)
        EW_order = np.argsort(EW_devi)

        # print 'order',EW_order

        if 1:  # self._plot_isotropic_part:
            trace_M = np.trace(M)
            if abs(trace_M) < epsilon:
                trace_M = 0
            EW, EV = np.linalg.eigh(M)
            for i, ew in enumerate(EW):
                if abs(EW[i]) < epsilon:
                    EW[i] = 0
        else:
            trace_M = np.trace(M_devi)
            if abs(trace_M) < epsilon:
                trace_M = 0

            EW, EV = np.linalg.eigh(M_devi)
            for i, ew in enumerate(EW):
                if abs(EW[i]) < epsilon:
                    EW[i] = 0

        EW1_devi = EW_devi[EW_order[0]]
        EW2_devi = EW_devi[EW_order[1]]
        EW3_devi = EW_devi[EW_order[2]]
        EV1_devi = EV_devi[:, EW_order[0]]
        EV2_devi = EV_devi[:, EW_order[1]]
        EV3_devi = EV_devi[:, EW_order[2]]

        EW1 = EW[EW_order[0]]
        EW2 = EW[EW_order[1]]
        EW3 = EW[EW_order[2]]
        EV1 = EV[:, EW_order[0]]
        EV2 = EV[:, EW_order[1]]
        EV3 = EV[:, EW_order[2]]

        chng_basis_tmp = np.asmatrix(np.zeros((3, 3)))
        chng_basis_tmp[:, 0] = EV1_devi
        chng_basis_tmp[:, 1] = EV2_devi
        chng_basis_tmp[:, 2] = EV3_devi

        symmetry_around_tension = 1
        clr = 1

        if abs(EW2_devi) < epsilon:
            EW2_devi = 0

        # implosion
        if EW1 < 0 and EW2 < 0 and EW3 < 0:
            symmetry_around_tension = 0
            # logger.debug( 'IMPLOSION - symmetry around pressure axis \n\n')
            clr = 1
        # explosion
        elif EW1 > 0 and EW2 > 0 and EW3 > 0:
            symmetry_around_tension = 1
            if abs(EW1_devi) > abs(EW3_devi):
                symmetry_around_tension = 0
            # logger.debug( 'EXPLOSION - symmetry around tension axis \n\n')
            clr = -1
        # net-implosion
        elif EW2 < 0 and sum([EW1, EW2, EW3]) < 0:
            if abs(EW1_devi) < abs(EW3_devi):
                symmetry_around_tension = 1
                clr = 1
            else:
                symmetry_around_tension = 1
                clr = 1
        # net-implosion
        elif EW2_devi >= 0 and sum([EW1, EW2, EW3]) < 0:
            symmetry_around_tension = 0
            clr = -1
            if abs(EW1_devi) < abs(EW3_devi):
                symmetry_around_tension = 1
                clr = 1
        # net-explosion
        elif EW2_devi < 0 and sum([EW1, EW2, EW3]) > 0:
            symmetry_around_tension = 1
            clr = 1
            if abs(EW1_devi) > abs(EW3_devi):
                symmetry_around_tension = 0
                clr = -1
        # net-explosion
        elif EW2_devi >= 0 and sum([EW1, EW2, EW3]) > 0:
            symmetry_around_tension = 0
            clr = -1
        else:
            pass
        if abs(EW1_devi) < abs(EW3_devi):
            symmetry_around_tension = 1
            clr = 1
            if 0:  # EW2 > 0 :#or (EW2 > 0 and EW2_devi > 0) :
                symmetry_around_tension = 0
                clr = -1

        if abs(EW1_devi) >= abs(EW3_devi):
            symmetry_around_tension = 0
            clr = -1
            if 0:  # EW2 < 0 :
                symmetry_around_tension = 1
                clr = 1
        if (EW3 < 0 and np.trace(self._M) >= 0):
            print('Houston, we have had a problem  - check M !!!!!!')
            raise MTError(' !! ')

        if trace_M == 0:
            if EW2 == 0:
                symmetry_around_tension = 1
                clr = 1
            elif 2 * abs(EW2) == abs(EW1) or 2 * abs(EW2) == abs(EW3):
                if abs(EW1) < EW3:
                    symmetry_around_tension = 1
                    clr = 1
                else:
                    symmetry_around_tension = 0
                    clr = -1
            else:
                if abs(EW1) < EW3:
                    symmetry_around_tension = 1
                    clr = 1
                else:
                    symmetry_around_tension = 0
                    clr = -1

        if symmetry_around_tension == 1:
            EWs = EW3.copy()
            EVs = EV3.copy()
            EWh = EW1.copy()
            EVh = EV1.copy()

        else:
            EWs = EW1.copy()
            EVs = EV1.copy()
            EWh = EW3.copy()
            EVh = EV3.copy()

        EWn = EW2
        EVn = EV2

        # build the basis system change matrix:
        chng_basis = np.asmatrix(np.zeros((3, 3)))

        # order of eigenvector's basis: (H,N,S)
        chng_basis[:, 0] = EVh
        chng_basis[:, 1] = EVn
        chng_basis[:, 2] = EVs

        # matrix for basis transformation
        self._rotation_matrix = chng_basis

        # collections of eigenvectors and eigenvalues
        self._eigenvectors = [EVh, EVn, EVs]
        self._eigenvalues = [EWh, EWn, EWs]

        # principal axes
        self._null_axis = EVn
        self._t_axis = EV1
        self._p_axis = EV3

        # plotting order flag - important for plot in BeachBall class
        self._plot_clr_order = clr

        # collection of the faultplanes, given in strike, dip, slip-rake
        self._faultplanes = self._find_faultplanes()

    def _find_faultplanes(self):
        """
        Sets the two angle-triples, describing the faultplanes of the
        Double Couple, defined by the eigenvectors P and T of the
        moment tensor object.

        Defining a reference Double Couple with strike = dip =
        slip-rake = 0, the moment tensor object's DC is transformed
        (rotated) w.r.t. this orientation. The respective rotation
        matrix yields the first fault plane angles as the Euler
        angles. After flipping the first reference plane by
        multiplying the appropriate flip-matrix, one gets the second fault
        plane's geometry.

        All output angles are in degree

        (
        to check:
        mit Sebastians Konventionen:

        rotationsmatrix1 = EV Matrix von M, allerdings in der Reihenfolge TNP
            (nicht, wie hier PNT!!!)

        referenz-DC mit strike, dip, rake = 0,0,0  in NED - Darstellung:
            M = 0,0,0,0,-1,0

        davon die EV ebenfalls in eine Matrix:

        trafo-matrix2 = EV Matrix von Referenz-DC in der REihenfolge TNP

        effektive Rotationsmatrix = (rotationsmatrix1  * trafo-matrix2.T).T

        durch check, ob det <0, schauen, ob die Matrix mit -1 multipliziert
            werden muss

        flip_matrix = 0,0,-1,0,-1,0,-1,0,0

        andere DC Orientierung wird durch flip * effektive Rotationsmatrix
            erhalten

        beide Rotataionmatrizen in matrix_2_euler
        )
        """
        # reference Double Couple (in NED basis)
        # it has strike, dip, slip-rake = 0,0,0
        refDC = np.matrix([[0., 0., -1.], [0., 0., 0.], [-1., 0., 0.]],
                          dtype=np.float)
        refDC_evals, refDC_evecs = np.linalg.eigh(refDC)

        # matrix which is turning from one fault plane to the other
        flip_dc = np.matrix([[0., 0., -1.], [0., -1., 0.], [-1., 0., 0.]],
                            dtype=np.float)

        # euler-tools need matrices of EV sorted in PNT:
        pnt_sorted_EV_matrix = self._rotation_matrix.copy()

        # resort only necessary, if abs(p) <= abs(t)
        # print self._plot_clr_order
        if self._plot_clr_order < 0:
            pnt_sorted_EV_matrix[:, 0] = self._rotation_matrix[:, 2]
            pnt_sorted_EV_matrix[:, 2] = self._rotation_matrix[:, 0]

        # rotation matrix, describing the rotation of the eigenvector
        # system of the input moment tensor into the eigenvector
        # system of the reference Double Couple
        rot_matrix_fp1 = (np.dot(pnt_sorted_EV_matrix, refDC_evecs.T)).T

        # check, if rotation has right orientation
        if np.linalg.det(rot_matrix_fp1) < 0.:
            rot_matrix_fp1 *= -1.

        # adding a rotation into the ambiguous system of the second fault plane
        rot_matrix_fp2 = np.dot(flip_dc, rot_matrix_fp1)

        fp1 = self._find_strike_dip_rake(rot_matrix_fp1)
        fp2 = self._find_strike_dip_rake(rot_matrix_fp2)

        return [fp1, fp2]

    def _find_strike_dip_rake(self, rotation_matrix):
        """
        Returns angles strike, dip, slip-rake in degrees, describing the fault
        plane.
        """
        (alpha, beta, gamma) = self._matrix_to_euler(rotation_matrix)
        return (beta * rad2deg, alpha * rad2deg, -gamma * rad2deg)

    def _cvec(self, x, y, z):
        """
        Builds a column vector (matrix type) from a 3 tuple.
        """
        return np.matrix([[x, y, z]], dtype=np.float).T

    def _matrix_to_euler(self, rotmat):
        """
        Returns three Euler angles alpha, beta, gamma (in radians) from a
        rotation matrix.
        """
        ex = self._cvec(1., 0., 0.)
        ez = self._cvec(0., 0., 1.)
        exs = rotmat.T * ex
        ezs = rotmat.T * ez
        enodes = np.cross(ez.T, ezs.T).T
        if np.linalg.norm(enodes) < 1e-10:
            enodes = exs
        enodess = rotmat * enodes
        cos_alpha = float((ez.T * ezs))
        if cos_alpha > 1.:
            cos_alpha = 1.
        if cos_alpha < -1.:
            cos_alpha = -1.
        alpha = np.arccos(cos_alpha)
        beta = np.mod(np.arctan2(enodes[1, 0], enodes[0, 0]), np.pi * 2.)
        gamma = np.mod(-np.arctan2(enodess[1, 0], enodess[0, 0]), np.pi * 2.)
        return self._unique_euler(alpha, beta, gamma)

    def _unique_euler(self, alpha, beta, gamma):
        """
        Uniquify euler angle triplet.

        Puts euler angles into ranges compatible with (dip,strike,-rake) in
        seismology:

            alpha (dip)   : [0, pi/2]
            beta (strike) : [0, 2*pi)
            gamma (-rake) : [-pi, pi)

        If alpha is near to zero, beta is replaced by beta+gamma and gamma is
        set to zero, to prevent that additional ambiguity.

        If alpha is near to pi/2, beta is put into the range [0,pi).
        """
        alpha = np.mod(alpha, 2.0 * pi)

        if 0.5 * pi < alpha and alpha <= pi:
            alpha = pi - alpha
            beta = beta + pi
            gamma = 2.0 * pi - gamma
        elif pi < alpha and alpha <= 1.5 * pi:
            alpha = alpha - pi
            gamma = pi - gamma
        elif 1.5 * pi < alpha and alpha <= 2.0 * pi:
            alpha = 2.0 * pi - alpha
            beta = beta + pi
            gamma = pi + gamma

        alpha = np.mod(alpha, 2.0 * pi)
        beta = np.mod(beta, 2.0 * pi)
        gamma = np.mod(gamma + pi, 2.0 * pi) - pi

        # If dip is exactly 90 degrees, one is still
        # free to choose between looking at the plane from either side.
        # Choose to look at such that beta is in the range [0,180)

        # This should prevent some problems, when dip is close to 90 degrees:
        if abs(alpha - 0.5 * pi) < 1e-10:
            alpha = 0.5 * pi
        if abs(beta - pi) < 1e-10:
            beta = pi
        if abs(beta - 2. * pi) < 1e-10:
            beta = 0.
        if abs(beta) < 1e-10:
            beta = 0.

        if alpha == 0.5 * pi and beta >= pi:
            gamma = -gamma
            beta = np.mod(beta - pi, 2.0 * pi)
            gamma = np.mod(gamma + pi, 2.0 * pi) - pi
            assert 0. <= beta < pi
            assert -pi <= gamma < pi

        if alpha < 1e-7:
            beta = np.mod(beta + gamma, 2.0 * pi)
            gamma = 0.

        return (alpha, beta, gamma)

    def _matrix_w_style_and_system(self, M2return, system, style):
        """
        Gives the provided matrix in the desired basis system.

        If the argument 'style' is set to 'fancy', a 'print' of the return
        value yields a nice shell output of the matrix for better
        visual control.
        """
        if not system.upper() in self._list_of_possible_output_bases:
            print('\nprovided output basis not supported - please specify',
                  end=' ')
            print('one of the following bases: (default=NED)\n', end=' ')
            print(self._list_of_possible_input_bases, '\n')
            raise MTError(' !! ')

        fancy = 0
        if style.lower() in ['f', 'fan', 'fancy']:
            fancy = 1

        if system.upper() == 'NED':
            if fancy:
                return fancy_matrix(M2return)
            else:
                return M2return

        elif system.upper() == 'USE':
            if fancy:
                return fancy_matrix(NED2USE(M2return))
            else:
                return NED2USE(M2return)

        elif system.upper() == 'XYZ':
            if fancy:
                return fancy_matrix(NED2XYZ(M2return))
            else:
                return NED2XYZ(M2return)

        elif system.upper() == 'NWU':
            if fancy:
                return fancy_matrix(NED2NWU(M2return))
            else:
                return NED2NWU(M2return)

    def _vector_w_style_and_system(self, vectors, system, style):
        """
        Gives the provided vector(s) in the desired basis system.

        If the argument 'style' is set to 'fancy', a 'print' of the return
        value yields a nice shell output of the vector(s) for better
        visual control.

        'vectors' can be either a single array, tuple, matrix or a collection
        in form of a list, array or matrix.
        If it's a list, each entry will be checked, if it's 3D - if not, an
        exception is raised.
        If it's a matrix or array with column-length 3, the columns are
        interpreted as vectors, otherwise, its transposed is used.
        """
        if not system.upper() in self._list_of_possible_output_bases:
            print('\n provided output basis not supported - please specify',
                  end=' ')
            print('one of the following bases: (default=NED)\n', end=' ')
            print(self._list_of_possible_input_bases, '\n')
            raise MTError(' !! ')

        fancy = 0
        if style.lower() in ['f', 'fan', 'fancy']:
            fancy = 1

        lo_vectors = []

        # if list of vectors
        if isinstance(vectors, list):
            for vec in vectors:
                if np.prod(np.shape(vec)) != 3:
                    print('\n please provide vector(s) from R³ \n ')
                    raise MTError(' !! ')
            lo_vectors = vectors
        else:
            if np.prod(np.shape(vectors)) % 3 != 0:
                print('\n please provide vector(s) from R³ \n ')
                raise MTError(' !! ')

            if np.shape(vectors)[0] == 3:
                for ii in range(np.shape(vectors)[1]):
                    lo_vectors.append(vectors[:, ii])
            else:
                for ii in range(np.shape(vectors)[0]):
                    lo_vectors.append(vectors[:, ii].transpose())

        lo_vecs_to_show = []

        for vec in lo_vectors:
            if system.upper() == 'NED':
                if fancy:
                    lo_vecs_to_show.append(fancy_vector(vec))
                else:
                    lo_vecs_to_show.append(vec)
            elif system.upper() == 'USE':
                if fancy:
                    lo_vecs_to_show.append(fancy_vector(NED2USE(vec)))
                else:
                    lo_vecs_to_show.append(NED2USE(vec))
            elif system.upper() == 'XYZ':
                if fancy:
                    lo_vecs_to_show.append(fancy_vector(NED2XYZ(vec)))
                else:
                    lo_vecs_to_show.append(NED2XYZ(vec))
            elif system.upper() == 'NWU':
                if fancy:
                    lo_vecs_to_show.append(fancy_vector(NED2NWU(vec)))
                else:
                    lo_vecs_to_show.append(NED2NWU(vec))

        if len(lo_vecs_to_show) == 1:
            return lo_vecs_to_show[0]
        else:
            if fancy:
                return ''.join(lo_vecs_to_show)
            else:
                return lo_vecs_to_show

    def get_M(self, system='NED', style='n'):
        """
        Returns the moment tensor in matrix representation.

        Call with arguments to set ouput in other basis system or in fancy
        style (to be viewed with 'print')
        """
        if style == 'f':
            print('\n   Full moment tensor in %s-coordinates: ' % (system))
            return self._matrix_w_style_and_system(self._M, system, style)
        else:
            return self._matrix_w_style_and_system(self._M, system, style)

    def get_decomposition(self, in_system='NED', out_system='NED', style='n'):
        """
        Returns a tuple of the decomposition results.

        Order:
        - 1 - basis of the provided input     (string)
        - 2 - basis of  the representation    (string)
        - 3 - chosen decomposition type      (integer)

        - 4 - full moment tensor              (matrix)

        - 5 - isotropic part                  (matrix)
        - 6 - isotropic percentage             (float)
        - 7 - deviatoric part                 (matrix)
        - 8 - deviatoric percentage            (float)

        - 9 - DC part                         (matrix)
        -10 - DC percentage                    (float)
        -11 - DC2 part                        (matrix)
        -12 - DC2 percentage                   (float)
        -13 - DC3 part                        (matrix)
        -14 - DC3 percentage                   (float)

        -15 - CLVD part                       (matrix)
        -16 - CLVD percentage                 (matrix)

        -17 - seismic moment                   (float)
        -18 - moment magnitude                 (float)

        -19 - eigenvectors                   (3-array)
        -20 - eigenvalues                       (list)
        -21 - p-axis                         (3-array)
        -22 - neutral axis                   (3-array)
        -23 - t-axis                         (3-array)
        -24 - faultplanes       (list of two 3-arrays)
        """
        return [in_system, out_system, self.get_decomp_type(),
                self.get_M(system=out_system),
                self.get_iso(system=out_system), self.get_iso_percentage(),
                self.get_devi(system=out_system), self.get_devi_percentage(),
                self.get_DC(system=out_system), self.get_DC_percentage(),
                self.get_DC2(system=out_system), self.get_DC2_percentage(),
                self.get_DC3(system=out_system), self.get_DC3_percentage(),
                self.get_CLVD(system=out_system), self.get_CLVD_percentage(),
                self.get_moment(), self.get_mag(),
                self.get_eigvecs(system=out_system),
                self.get_eigvals(system=out_system),
                self.get_p_axis(system=out_system),
                self.get_null_axis(system=out_system),
                self.get_t_axis(system=out_system),
                self.get_fps()]

    def get_full_decomposition(self):
        """
        Nice compilation of decomposition result to be viewed in the shell
        (call with 'print').
        """
        mexp = pow(10, np.ceil(np.log10(np.max(np.abs(self._M)))))
        m = self._M / mexp
        s = '\nScalar Moment: M0 = %g Nm (Mw = %3.1f)\n'
        s += 'Moment Tensor: Mnn = %6.3f,  Mee = %6.3f, Mdd = %6.3f,\n'
        s += '               Mne = %6.3f,  Mnd = %6.3f, Med = %6.3f    '
        s += '[ x %g ]\n\n'
        s = s % (self._seismic_moment, self._moment_magnitude, m[0, 0],
                 m[1, 1], m[2, 2], m[0, 1], m[0, 2], m[1, 2], mexp)
        s += self._fault_planes_as_str()
        return s

    def _fault_planes_as_str(self):
        """
        Internal setup of a nice string, containing information about the fault
        planes.
        """
        s = '\n'
        for i, sdr in enumerate(self.get_fps()):
            s += 'Fault plane %i: ' % (i + 1)
            s += 'strike = %3.0f°, dip = %3.0f°, slip-rake = %4.0f°\n' % \
                 (sdr[0], sdr[1], sdr[2])
        return s

    def get_input_system(self, style='n', **kwargs):
        """
        Returns the basis system of the input.
        """
        if style == 'f':
            print('\n Basis system of the input:\n   ')
        return self._input_basis

    def get_output_system(self, style='n', **kwargs):
        """
        Returns the basis system of the input.
        """
        if style == 'f':
            print('\n Basis system of the output: \n  ')
        return self._output_basis

    def get_decomp_type(self, style='n', **kwargs):
        """
        Returns the decomposition type.
        """
        decomp_dict = dict(list(zip(('20', '21', '31'),
                                    ('ISO + DC + CLVD',
                                     'ISO + major DC + minor DC',
                                     'ISO + DC1 + DC2 + DC3'))))
        if style == 'f':
            print('\n Decomposition type: \n  ')
            return decomp_dict[str(self._decomposition_key)]

        return self._decomposition_key

    def get_iso(self, system='NED', style='n'):
        """
        Returns the isotropic part of the moment tensor in matrix
        representation.

        Call with arguments to set ouput in other basis system or in fancy
        style (to be viewed with 'print')
        """
        if style == 'f':
            print('\n Isotropic part in %s-coordinates: ' % (system))
        return self._matrix_w_style_and_system(self._isotropic, system, style)

    def get_devi(self, system='NED', style='n'):
        """
        Returns the deviatoric part of the moment tensor in matrix
        representation.

        Call with arguments to set ouput in other basis system or in fancy
        style (to be viewed with 'print')
        """
        if style == 'f':
            print('\n Deviatoric part in %s-coordinates: ' % (system))
        return self._matrix_w_style_and_system(self._deviatoric, system, style)

    def get_DC(self, system='NED', style='n'):
        """
        Returns the Double Couple part of the moment tensor in matrix
        representation.

        Call with arguments to set ouput in other basis system or in fancy
        style (to be viewed with 'print')
        """
        if style == 'f':
            print('\n Double Couple part in %s-coordinates:' % (system))
        return self._matrix_w_style_and_system(self._DC, system, style)

    def get_DC2(self, system='NED', style='n'):
        """
        Returns the second Double Couple part of the moment tensor in matrix
        representation.

        Call with arguments to set ouput in other basis system or in fancy
        style (to be viewed with 'print')
        """
        if style == 'f':
            print('\n second Double Couple part in %s-coordinates:' % (system))
        if self._DC2 is None:
            if style == 'f':
                print(' not available in this decomposition type ')
            return ''

        return self._matrix_w_style_and_system(self._DC2, system, style)

    def get_DC3(self, system='NED', style='n'):
        """
        Returns the third Double Couple part of the moment tensor in matrix
        representation.

        Call with arguments to set ouput in other basis system or in fancy
        style (to be viewed with 'print')
        """
        if style == 'f':
            print('\n third Double Couple part in %s-coordinates:' % (system))

        if self._DC3 is None:
            if style == 'f':
                print(' not available in this decomposition type ')
            return ''
        return self._matrix_w_style_and_system(self._DC3, system, style)

    def get_CLVD(self, system='NED', style='n'):
        """
        Returns the CLVD part of the moment tensor in matrix representation.

        Call with arguments to set ouput in other basis system or in fancy
        style (to be viewed with 'print')
        """
        if style == 'f':
            print('\n CLVD part in %s-coordinates: \n' % (system))
        if self._CLVD is None:
            if style == 'f':
                print(' not available in this decomposition type ')
            return ''

        return self._matrix_w_style_and_system(self._CLVD, system, style)

    def get_DC_percentage(self, system='NED', style='n'):
        """
        Returns the percentage of the DC part of the moment tensor in matrix
        representation.
        """
        if style == 'f':
            print('\n Double Couple percentage: \n')
        return self._DC_percentage

    def get_CLVD_percentage(self, system='NED', style='n'):
        """
        Returns the percentage of the DC part of the moment tensor in matrix
        representation.
        """
        if style == 'f':
            print('\n CLVD percentage: \n')
        if self._CLVD is None:
            if style == 'f':
                print(' not available in this decomposition type ')
            return ''
        return int(100 - self._DC_percentage - self._iso_percentage)

    def get_DC2_percentage(self, system='NED', style='n'):
        """
        Returns the percentage of the second DC part of the moment tensor in
        matrix representation.
        """
        if style == 'f':
            print("\n second Double Couple's percentage: \n")
        if self._DC2 is None:
            if style == 'f':
                print(' not available in this decomposition type ')
            return ''
        return self._DC2_percentage

    def get_DC3_percentage(self, system='NED', style='n'):
        """
        Returns the percentage of the third DC part of the moment tensor in
        matrix representation.
        """
        if style == 'f':
            print("\n third Double Couple percentage: \n")
        if self._DC3 is None:
            if style == 'f':
                print(' not available in this decomposition type ')
            return ''
        return int(100 - self._DC2_percentage - self._DC_percentage)

    def get_iso_percentage(self, system='NED', style='n'):
        """
        Returns the percentage of the isotropic part of the moment tensor in
        matrix representation.
        """
        if style == 'f':
            print('\n Isotropic percentage: \n')
        return self._iso_percentage

    def get_devi_percentage(self, system='NED', style='n'):
        """
        Returns the percentage of the deviatoric part of the moment tensor in
        matrix representation.
        """
        if style == 'f':
            print('\n Deviatoric percentage: \n')
        return int(100 - self._iso_percentage)

    def get_moment(self, system='NED', style='n'):
        """
        Returns the seismic moment (in Nm) of the moment tensor.
        """
        if style == 'f':
            print('\n Seismic moment (in Nm) : \n ')
        return self._seismic_moment

    def get_mag(self, system='NED', style='n'):
        """
        Returns the  moment magnitude M_w of the moment tensor.
        """
        if style == 'f':
            print('\n Moment magnitude Mw: \n ')
        return self._moment_magnitude

    def get_decomposition_key(self, system='NED', style='n'):
        """
        10 = standard decomposition (Jost & Herrmann)
        """
        if style == 'f':
            print('\n Decomposition key (standard = 10): \n ')
        return self._decomposition_key

    def get_eigvals(self, system='NED', style='n', **kwargs):
        """
        Returns a list of the eigenvalues of the moment tensor.
        """
        if style == 'f':
            if self._plot_clr_order < 0:
                print('\n    Eigenvalues T N P :\n')
            else:
                print('\n    Eigenvalues P N T :\n')
        # in the order HNS:
        return self._eigenvalues

    def get_eigvecs(self, system='NED', style='n'):
        """
        Returns the eigenvectors  of the moment tensor.

        Call with arguments to set ouput in other basis system or in fancy
        style (to be viewed with 'print')
        """
        if style == 'f':

            if self._plot_clr_order < 0:
                print('\n    Eigenvectors T N P (in basis system %s): ' %
                      (system))
            else:
                print('\n    Eigenvectors P N T (in basis system %s): ' %
                      (system))

        return self._vector_w_style_and_system(self._eigenvectors, system,
                                               style)

    def get_null_axis(self, system='NED', style='n'):
        """
        Returns the neutral axis of the moment tensor.

        Call with arguments to set ouput in other basis system or in fancy
        style (to be viewed with 'print')
        """
        if style == 'f':
            print('\n Null-axis in %s -coordinates: ' % (system))
        return self._vector_w_style_and_system(self._null_axis, system, style)

    def get_t_axis(self, system='NED', style='n'):
        """
        Returns the tension axis of the moment tensor.

        Call with arguments to set ouput in other basis system or in fancy
        style (to be viewed with 'print')
        """
        if style == 'f':
            print('\n Tension-axis in %s -coordinates: ' % (system))
        return self._vector_w_style_and_system(self._t_axis, system, style)

    def get_p_axis(self, system='NED', style='n'):
        """
        Returns the pressure axis of the moment tensor.

        Call with arguments to set ouput in other basis system or in fancy
        style (to be viewed with 'print')
        """
        if style == 'f':
            print('\n Pressure-axis in %s -coordinates: ' % (system))
        return self._vector_w_style_and_system(self._p_axis, system, style)

    def get_transform_matrix(self, system='NED', style='n'):
        """
        Returns the transformation matrix (input system to principal axis
        system.

        Call with arguments to set ouput in other basis system or in fancy
        style (to be viewed with 'print')
        """
        if style == 'f':
            print('\n rotation matrix in %s -coordinates: ' % (system))
        return self._matrix_w_style_and_system(self._rotation_matrix, system,
                                               style)

    def get_fps(self, **kwargs):
        """
        Returns a list of the two faultplane 3-tuples, each showing strike,
        dip, slip-rake.
        """
        fancy_key = kwargs.get('style', '0')
        if fancy_key[0].lower() == 'f':
            return self._fault_planes_as_str()
        else:
            return self._faultplanes

    def get_colour_order(self, **kwargs):
        """
        Returns the value of the plotting order (only important in BeachBall
        instances).
        """
        style = kwargs.get('style', '0')[0].lower()
        if style == 'f':
            print('\n Colour order key: ')
        return self._plot_clr_order


# ---------------------------------------------------------------
#
#   external functions:
#
# ---------------------------------------------------------------

def _puzzle_basis_transformation(mat_tup_arr_vec, in_basis, out_basis):
    lo_bases = ['NED', 'USE', 'XYZ', 'NWU']
    if (in_basis not in lo_bases) and (out_basis in lo_bases):
        sys.exit('wrong basis chosen')

    if in_basis == out_basis:
        transformed_in = mat_tup_arr_vec
    elif in_basis == 'NED':
        if out_basis == 'USE':
            transformed_in = NED2USE(mat_tup_arr_vec)
        if out_basis == 'XYZ':
            transformed_in = NED2XYZ(mat_tup_arr_vec)
        if out_basis == 'NWU':
            transformed_in = NED2NWU(mat_tup_arr_vec)
    elif in_basis == 'USE':
        if out_basis == 'NED':
            transformed_in = USE2NED(mat_tup_arr_vec)
        if out_basis == 'XYZ':
            transformed_in = USE2XYZ(mat_tup_arr_vec)
        if out_basis == 'NWU':
            transformed_in = USE2NWU(mat_tup_arr_vec)
    elif in_basis == 'XYZ':
        if out_basis == 'NED':
            transformed_in = XYZ2NED(mat_tup_arr_vec)
        if out_basis == 'USE':
            transformed_in = XYZ2USE(mat_tup_arr_vec)
        if out_basis == 'NWU':
            transformed_in = XYZ2NWU(mat_tup_arr_vec)
    elif in_basis == 'NWU':
        if out_basis == 'NED':
            transformed_in = NWU2NED(mat_tup_arr_vec)
        if out_basis == 'USE':
            transformed_in = NWU2USE(mat_tup_arr_vec)
        if out_basis == 'XYZ':
            transformed_in = NWU2XYZ(mat_tup_arr_vec)

    if len(mat_tup_arr_vec) == 3 and np.prod(np.shape(mat_tup_arr_vec)) != 9:
        tmp_array = np.array([0, 0, 0])
        tmp_array[:] = transformed_in
        return tmp_array
    else:
        return transformed_in


def _return_matrix_vector_array(ma_ve_ar, basis_change_matrix):
    """
    Generates the output for the functions, yielding matrices, vectors, and
    arrays in new basis systems.

    Allowed input are 3x3 matrices, 3-vectors, 3-vector collections,
    3-arrays, and 6-tuples.  Matrices are transformed directly,
    3-vectors the same.

    6-arrays are interpreted as 6 independent components of a moment
    tensor, so they are brought into symmetric 3x3 matrix form. This
    is transformed, and the 6 standard components 11,22,33,12,13,23
    are returned.
    """
    if (not np.prod(np.shape(ma_ve_ar)) in [3, 6, 9]) or \
       (not len(np.shape(ma_ve_ar)) in [1, 2]):
        print('\n wrong input - ', end=' ')
        print('provide either 3x3 matrix or 3-element vector \n')
        raise MTError(' !! ')

    if np.prod(np.shape(ma_ve_ar)) == 9:
        return np.dot(basis_change_matrix,
                      np.dot(ma_ve_ar, basis_change_matrix.T))
    elif np.prod(np.shape(ma_ve_ar)) == 6:
        m_in = ma_ve_ar
        orig_matrix = np.matrix([[m_in[0], m_in[3], m_in[4]],
                                [m_in[3], m_in[1], m_in[5]],
                                [m_in[4], m_in[5], m_in[2]]], dtype=np.float)
        m_out_mat = np.dot(basis_change_matrix,
                           np.dot(orig_matrix, basis_change_matrix.T))

        return m_out_mat[0, 0], m_out_mat[1, 1], m_out_mat[2, 2], \
            m_out_mat[0, 1], m_out_mat[0, 2], m_out_mat[1, 2]
    else:
        if np.shape(ma_ve_ar)[0] == 1:
            return np.dot(basis_change_matrix, ma_ve_ar.transpose())
        else:
            return np.dot(basis_change_matrix, ma_ve_ar)


def USE2NED(some_matrix_or_vector):
    """
    Function for basis transform from basis USE to NED.

    Input:
    3x3 matrix or 3-element vector or 6-element array in USE basis
    representation

    Output:
    3x3 matrix or 3-element vector or 6-element array in NED basis
    representation
    """
    basis_change_matrix = np.matrix([[0., -1., 0.],
                                    [0., 0., 1.],
                                    [-1., 0., 0.]], dtype=np.float)
    return _return_matrix_vector_array(some_matrix_or_vector,
                                       basis_change_matrix)


def XYZ2NED(some_matrix_or_vector):
    """
    Function for basis transform from basis XYZ to NED.

    Input:
    3x3 matrix or 3-element vector or 6-element array in XYZ basis
    representation

    Output:
    3x3 matrix or 3-element vector or 6-element array in NED basis
    representation
    """
    basis_change_matrix = np.matrix([[0., 1., 0.],
                                    [1., 0., 0.],
                                    [0., 0., -1.]], dtype=np.float)
    return _return_matrix_vector_array(some_matrix_or_vector,
                                       basis_change_matrix)


def NWU2NED(some_matrix_or_vector):
    """
    Function for basis transform from basis NWU to NED.

    Input:
    3x3 matrix or 3-element vector or 6-element array in NWU basis
    representation

    Output:
    3x3 matrix or 3-element vector or 6-element array in NED basis
    representation
    """
    basis_change_matrix = np.matrix([[1., 0., 0.],
                                    [0., -1., 0.],
                                    [0., 0., -1.]], dtype=np.float)
    return _return_matrix_vector_array(some_matrix_or_vector,
                                       basis_change_matrix)


def NED2USE(some_matrix_or_vector):
    """
    Function for basis transform from basis  NED to USE.

    Input:
    3x3 matrix or 3-element vector or 6-element array in NED basis
    representation

    Output:
    3x3 matrix or 3-element vector or 6-element array in USE basis
    representation
    """
    basis_change_matrix = np.matrix([[0., -1., 0.],
                                    [0., 0., 1.],
                                    [-1., 0., 0.]], dtype=np.float).I
    return _return_matrix_vector_array(some_matrix_or_vector,
                                       basis_change_matrix)


def XYZ2USE(some_matrix_or_vector):
    """
    Function for basis transform from basis XYZ to USE.

    Input:
    3x3 matrix or 3-element vector or 6-element array in XYZ basis
    representation

    Output:
    3x3 matrix or 3-element vector or 6-element array in USE basis
    representation
    """
    basis_change_matrix = np.matrix([[0., 0., 1.],
                                    [0., -1., 0.],
                                    [1., 0., 0.]], dtype=np.float)
    return _return_matrix_vector_array(some_matrix_or_vector,
                                       basis_change_matrix)


def NED2XYZ(some_matrix_or_vector):
    """
    Function for basis transform from basis NED to XYZ.

    Input:
    3x3 matrix or 3-element vector or 6-element array in NED basis
    representation

    Output:
    3x3 matrix or 3-element vector or 6-element array in XYZ basis
    representation
    """
    basis_change_matrix = np.matrix([[0., 1., 0.],
                                    [1., 0., 0.],
                                    [0., 0., -1.]], dtype=np.float).I
    return _return_matrix_vector_array(some_matrix_or_vector,
                                       basis_change_matrix)


def NED2NWU(some_matrix_or_vector):
    """
    Function for basis transform from basis NED to NWU.

    Input:
    3x3 matrix or 3-element vector or 6-element array in NED basis
    representation

    Output:
    3x3 matrix or 3-element vector or 6-element array in NWU basis
    representation
    """
    basis_change_matrix = np.matrix([[1., 0., 0.],
                                    [0., -1., 0.],
                                    [0., 0., -1.]], dtype=np.float).I
    return _return_matrix_vector_array(some_matrix_or_vector,
                                       basis_change_matrix)


def USE2XYZ(some_matrix_or_vector):

    """
    Function for basis transform from basis USE to XYZ.

    Input:
    3x3 matrix or 3-element vector or 6-element array in USE basis
    representation

    Output:
    3x3 matrix or 3-element vector or 6-element array in XYZ basis
    representation
    """
    basis_change_matrix = np.matrix([[0., 0., 1.],
                                    [0., -1., 0.],
                                    [1., 0., 0.]], dtype=np.float).I
    return _return_matrix_vector_array(some_matrix_or_vector,
                                       basis_change_matrix)


def NWU2XYZ(some_matrix_or_vector):

    """
    Function for basis transform from basis USE to XYZ.

    Input:
    3x3 matrix or 3-element vector or 6-element array in USE basis
    representation

    Output:
    3x3 matrix or 3-element vector or 6-element array in XYZ basis
    representation
    """
    basis_change_matrix = np.matrix([[0., -1., 0.],
                                    [1., 0., 0.],
                                    [0., 0., 1.]], dtype=np.float)
    return _return_matrix_vector_array(some_matrix_or_vector,
                                       basis_change_matrix)


def NWU2USE(some_matrix_or_vector):

    """
    Function for basis transform from basis USE to XYZ.

    Input:
    3x3 matrix or 3-element vector or 6-element array in USE basis
    representation

    Output:
    3x3 matrix or 3-element vector or 6-element array in XYZ basis
    representation
    """
    basis_change_matrix = np.matrix([[0., 0., 1.],
                                    [-1., 0., 0.],
                                    [0., -1., 0.]], dtype=np.float)
    return _return_matrix_vector_array(some_matrix_or_vector,
                                       basis_change_matrix)


def XYZ2NWU(some_matrix_or_vector):
    """
    Function for basis transform from basis USE to XYZ.

    Input:
    3x3 matrix or 3-element vector or 6-element array in USE basis
    representation

    Output:
    3x3 matrix or 3-element vector or 6-element array in XYZ basis
    representation
    """
    basis_change_matrix = np.matrix([[0., -1., 0.],
                                    [1., 0., 0.],
                                    [0., 0., 1.]], dtype=np.float).I
    return _return_matrix_vector_array(some_matrix_or_vector,
                                       basis_change_matrix)


def USE2NWU(some_matrix_or_vector):
    """
    Function for basis transform from basis USE to XYZ.

    Input:
    3x3 matrix or 3-element vector or 6-element array in USE basis
    representation

    Output:
    3x3 matrix or 3-element vector or 6-element array in XYZ basis
    representation
    """
    basis_change_matrix = np.matrix([[0., 0., 1.],
                                    [-1., 0., 0.],
                                    [0., -1., 0.]], dtype=np.float).I
    return _return_matrix_vector_array(some_matrix_or_vector,
                                       basis_change_matrix)


def strikediprake_2_moments(strike, dip, rake):
    """
    angles are defined as in Jost&Herman (given in degrees)

    strike
        angle clockwise between north and plane ( in [0,360] )
    dip
        angle between surface and dipping plane ( in [0,90] ), 0 = horizontal,
        90 = vertical
    rake
        angle on the rupture plane between strike vector and actual movement
        (defined mathematically positive: ccw rotation is positive)

    basis for output is NED (= X,Y,Z)

    output:
    M = M_nn, M_ee, M_dd, M_ne, M_nd, M_ed
    """
    S_rad = strike / rad2deg
    D_rad = dip / rad2deg
    R_rad = rake / rad2deg

    for ang in S_rad, D_rad, R_rad:
        if abs(ang) < epsilon:
            ang = 0.

    M1 = -(np.sin(D_rad) * np.cos(R_rad) * np.sin(2 * S_rad) +
           np.sin(2 * D_rad) * np.sin(R_rad) * np.sin(S_rad) ** 2)
    M2 = (np.sin(D_rad) * np.cos(R_rad) * np.sin(2 * S_rad) -
          np.sin(2 * D_rad) * np.sin(R_rad) * np.cos(S_rad) ** 2)
    M3 = (np.sin(2 * D_rad) * np.sin(R_rad))
    M4 = (np.sin(D_rad) * np.cos(R_rad) * np.cos(2 * S_rad) +
          0.5 * np.sin(2 * D_rad) * np.sin(R_rad) * np.sin(2 * S_rad))
    M5 = -(np.cos(D_rad) * np.cos(R_rad) * np.cos(S_rad) +
           np.cos(2 * D_rad) * np.sin(R_rad) * np.sin(S_rad))
    M6 = -(np.cos(D_rad) * np.cos(R_rad) * np.sin(S_rad) -
           np.cos(2 * D_rad) * np.sin(R_rad) * np.cos(S_rad))

    Moments = [M1, M2, M3, M4, M5, M6]

    return tuple(Moments)


def fancy_matrix(m_in):
    """
    Returns a given 3x3 matrix or array in a cute way on the shell, if you
    use 'print' on the return value.
    """
    m = m_in.copy()

    norm_factor = round(max(abs(m.flatten())), 5)

    try:
        if (norm_factor < 0.1) or (norm_factor >= 10):
            if not abs(norm_factor) == 0:
                m = m / norm_factor
                out = "\n  / %5.2F %5.2F %5.2F \\\n" % \
                    (m[0, 0], m[0, 1], m[0, 2])
                out += "  | %5.2F %5.2F %5.2F  |   x  %F\n" % \
                    (m[1, 0], m[1, 1], m[1, 2], norm_factor)
                out += "  \\ %5.2F %5.2F %5.2F /\n" % \
                    (m[2, 0], m[2, 1], m[2, 2])
                return out
    except:
        pass

    return "\n  / %5.2F %5.2F %5.2F \\\n" % (m[0, 0], m[0, 1], m[0, 2]) + \
           "  | %5.2F %5.2F %5.2F  | \n" % (m[1, 0], m[1, 1], m[1, 2]) + \
           "  \\ %5.2F %5.2F %5.2F /\n" % (m[2, 0], m[2, 1], m[2, 2])


def fancy_vector(v):
    """
    Returns a given 3-vector or array in a cute way on the shell, if you
    use 'print' on the return value.
    """
    return "\n  / %5.2F \\\n" % (v[0]) + \
        "  | %5.2F  |\n" % (v[1]) + \
        "  \\ %5.2F /\n" % (v[2])


# ---------------------------------------------------------------
#
#   Class for plotting:
#
# ---------------------------------------------------------------

class BeachBall:
    """
    Class for generating a beachball projection for a provided moment tensor
    object.

    Input: a MomentTensor object

    Output can be plots of
    - the eigensystem
    - the complete sphere
    - the projection to a unit sphere
      .. either lower (standard) or upper half

    Beside the plots, the unit sphere projection may be saved in a given file.

    Alternatively, only the file can be provided without showing anything
    directly.
    """
    def __init__(self, MT=MomentTensor, kwargs_dict={}, npoints=360):
        self.MT = MT
        self._M = MT._M
        self._set_standard_attributes()
        self._update_attributes(kwargs_dict)
        self._plot_n_points = npoints
        self._nodallines_in_NED_system()
        self.arange_1 = np.arange(3 * npoints) - 1
        # self._identify_faultplanes()

    def ploBB(self, kwargs, ax=None):
        """
        Plots the projection of the beachball onto a unit sphere.
        """
        self._update_attributes(kwargs)
        self._setup_BB()
        self._plot_US(ax=ax)

    def save_BB(self, kwargs):
        """
        Saves the 2D projection of the beachball without plotting.

        :param outfile: name of outfile, addressing w.r.t. current directory
        :param format: if no implicit valid format is provided within the
            filename, add file format
        """
        self._update_attributes(kwargs)
        self._setup_BB()
        self._just_save_bb()

    def _just_save_bb(self):
        """
        Saves the beachball unit sphere plot into a given  file.
        """
        import matplotlib

        if self._plot_outfile_format == 'svg':
            try:
                matplotlib.use('SVG')
            except:
                matplotlib.use('Agg')
        elif self._plot_outfile_format == 'pdf':
            try:
                matplotlib.use('PDF')
            except:
                matplotlib.use('Agg')
                pass
        elif self._plot_outfile_format == 'ps':
            try:
                matplotlib.use('PS')
            except:
                matplotlib.use('Agg')
                pass
        elif self._plot_outfile_format == 'eps':
            try:
                matplotlib.use('Agg')
            except:
                matplotlib.use('PS')
                pass
        elif self._plot_outfile_format == 'png':
            try:
                matplotlib.use('AGG')
            except:
                mp_out = matplotlib.use('GTKCairo')
                if mp_out:
                    mp_out2 = matplotlib.use('Cairo')
                    if mp_out2:
                        matplotlib.use('GDK')

        import pylab as P

        plotfig = self._setup_plot_US(P)

        outfile_format = self._plot_outfile_format
        outfile_name = self._plot_outfile

        outfile_abs_name = os.path.realpath(
            os.path.abspath(os.path.join(os.curdir, outfile_name)))

        try:
            plotfig.savefig(outfile_abs_name, dpi=self._plot_dpi,
                            transparent=True, format=outfile_format)
        except:
            print('ERROR!! -- Saving of plot not possible')
            return
        P.close(667)
        del P
        del matplotlib

    def get_psxy(self, kwargs):
        """
        Returns one string, to be piped into psxy of GMT.

        :param GMT_type: fill/lines/EVs (select type of string),
            default is 'fill'
        :param GMT_scaling: scale the beachball - default radius is 1.0
        :param GMT_tension_colour: tension area of BB - colour flag for -Z in
            psxy, default is 1
        :param GMT_pressure_colour: pressure area of BB - colour flag for -Z in
            psxy, default is 0
        :param GMT_show_2FPs: flag, if both faultplanes are to be shown,
            default is 0
        :param GMT_show_1FP: flag, if one faultplane is to be shown, default
            is 1
        :param GMT_FP_index: 1 or 2, default is 2
        """
        self._GMT_type = 'fill'
        self._GMT_2fps = False
        self._GMT_1fp = 0

        self._GMT_psxy_fill = None
        self._GMT_psxy_nodals = None
        self._GMT_psxy_EVs = None
        self._GMT_scaling = 1.

        self._GMT_tension_colour = 1
        self._GMT_pressure_colour = 0

        self._update_attributes(kwargs)

        self._setup_BB()

        self._set_GMT_attributes()

        if self._GMT_type == 'fill':
            self._GMT_psxy_fill.seek(0)
            GMT_string = self._GMT_psxy_fill.getvalue()
        elif self._GMT_type == 'lines':
            self._GMT_psxy_nodals.seek(0)
            GMT_string = self._GMT_psxy_nodals.getvalue()
        else:
            GMT_string = self._GMT_psxy_EVs.getvalue()

        return GMT_string

    def _add_2_GMT_string(self, FH_string, curve, colour):
        """
        Writes coordinate pair list of given curve  as string into temporal
        file handler.
        """
        colour_Z = colour
        wstring = '> -Z%i\n' % (colour_Z)
        FH_string.write(wstring)
        np.savetxt(FH_string, self._GMT_scaling * curve.transpose())

    def _set_GMT_attributes(self):
        """
        Set the beachball lines and nodals as strings into a file handler.
        """
        neg_nodalline = self._nodalline_negative_final_US
        pos_nodalline = self._nodalline_positive_final_US
        FP1_2_plot = self._FP1_final_US
        FP2_2_plot = self._FP2_final_US
        EV_2_plot = self._all_EV_2D_US[:, :2].transpose()
        US = self._unit_sphere

        tension_colour = self._GMT_tension_colour
        pressure_colour = self._GMT_pressure_colour

        # build strings for possible GMT-output, used by 'psxy'
        GMT_string_FH = io.StringIO()
        GMT_linestring_FH = io.StringIO()
        GMT_EVs_FH = io.StringIO()

        self._add_2_GMT_string(GMT_EVs_FH, EV_2_plot, tension_colour)
        GMT_EVs_FH.flush()

        if self._plot_clr_order > 0:
            self._add_2_GMT_string(GMT_string_FH, US, pressure_colour)
            self._add_2_GMT_string(GMT_string_FH, neg_nodalline,
                                   tension_colour)
            self._add_2_GMT_string(GMT_string_FH, pos_nodalline,
                                   tension_colour)
            GMT_string_FH.flush()

            if self._plot_curve_in_curve != 0:
                self._add_2_GMT_string(GMT_string_FH, US, tension_colour)

                if self._plot_curve_in_curve < 1:
                    self._add_2_GMT_string(GMT_string_FH, neg_nodalline,
                                           pressure_colour)
                    self._add_2_GMT_string(GMT_string_FH, pos_nodalline,
                                           tension_colour)
                    GMT_string_FH.flush()
                else:
                    self._add_2_GMT_string(GMT_string_FH, pos_nodalline,
                                           pressure_colour)
                    self._add_2_GMT_string(GMT_string_FH, neg_nodalline,
                                           tension_colour)
                    GMT_string_FH.flush()
        else:
            self._add_2_GMT_string(GMT_string_FH, US, tension_colour)
            self._add_2_GMT_string(GMT_string_FH, neg_nodalline,
                                   pressure_colour)
            self._add_2_GMT_string(GMT_string_FH, pos_nodalline,
                                   pressure_colour)
            GMT_string_FH.flush()

            if self._plot_curve_in_curve != 0:
                self._add_2_GMT_string(GMT_string_FH, US, pressure_colour)
                if self._plot_curve_in_curve < 1:
                    self._add_2_GMT_string(GMT_string_FH, neg_nodalline,
                                           tension_colour)
                    self._add_2_GMT_string(GMT_string_FH, pos_nodalline,
                                           pressure_colour)
                    GMT_string_FH.flush()
                else:
                    self._add_2_GMT_string(GMT_string_FH, pos_nodalline,
                                           tension_colour)
                    self._add_2_GMT_string(GMT_string_FH, neg_nodalline,
                                           pressure_colour)

                    GMT_string_FH.flush()

        # set all nodallines and faultplanes for plotting:
        self._add_2_GMT_string(GMT_linestring_FH, neg_nodalline,
                               tension_colour)
        self._add_2_GMT_string(GMT_linestring_FH, pos_nodalline,
                               tension_colour)

        if self._GMT_2fps:
            self._add_2_GMT_string(GMT_linestring_FH, FP1_2_plot,
                                   tension_colour)
            self._add_2_GMT_string(GMT_linestring_FH, FP2_2_plot,
                                   tension_colour)

        elif self._GMT_1fp:
            if not int(self._GMT_1fp) in [1, 2]:
                print('no fault plane specified for being plotted...continue',
                      end=' ')
                print('without fault plane(s)')
                pass
            else:
                if int(self._GMT_1fp) == 1:
                    self._add_2_GMT_string(GMT_linestring_FH, FP1_2_plot,
                                           tension_colour)
                else:
                    self._add_2_GMT_string(GMT_linestring_FH, FP2_2_plot,
                                           tension_colour)

        self._add_2_GMT_string(GMT_linestring_FH, US, tension_colour)

        GMT_linestring_FH.flush()

        setattr(self, '_GMT_psxy_nodals', GMT_linestring_FH)
        setattr(self, '_GMT_psxy_fill', GMT_string_FH)
        setattr(self, '_GMT_psxy_EVs', GMT_EVs_FH)

    def get_MT(self):
        """
        Returns the original moment tensor object, handed over to the class at
        generating this instance.
        """
        return self.MT

    def full_sphere_plot(self, kwargs):
        """
        Plot of the full beachball, projected on a circle with a radius 2.
        """
        self._update_attributes(kwargs)
        self._setup_BB()
        self._aux_plot()

    def _aux_plot(self):
        """
        Generates the final plot of the total sphere (according to the chosen
        2D-projection.
        """
        from matplotlib import interactive
        import pylab as P

        P.close('all')
        plotfig = P.figure(665, figsize=(self._plot_aux_plot_size,
                                         self._plot_aux_plot_size))

        plotfig.subplots_adjust(left=0, bottom=0, right=1, top=1)
        ax = plotfig.add_subplot(111, aspect='equal')
        # P.axis([-1.1,1.1,-1.1,1.1],'equal')
        ax.axison = False

        EV_2_plot = getattr(self, '_all_EV' + '_final')
        BV_2_plot = getattr(self, '_all_BV' + '_final').transpose()
        curve_pos_2_plot = getattr(self, '_nodalline_positive' + '_final')
        curve_neg_2_plot = getattr(self, '_nodalline_negative' + '_final')
        FP1_2_plot = getattr(self, '_FP1' + '_final')
        FP2_2_plot = getattr(self, '_FP2' + '_final')

        tension_colour = self._plot_tension_colour
        pressure_colour = self._plot_pressure_colour

        if self._plot_clr_order > 0:
            if self._plot_fill_flag:

                alpha = self._plot_fill_alpha * self._plot_total_alpha
                ax.fill(self._outer_circle[0, :], self._outer_circle[1, :],
                        fc=pressure_colour, alpha=alpha)
                ax.fill(curve_pos_2_plot[0, :], curve_pos_2_plot[1, :],
                        fc=tension_colour, alpha=alpha)
                ax.fill(curve_neg_2_plot[0, :], curve_neg_2_plot[1, :],
                        fc=tension_colour, alpha=alpha)

                if self._plot_curve_in_curve != 0:
                    ax.fill(self._outer_circle[0, :], self._outer_circle[1, :],
                            fc=tension_colour, alpha=alpha)
                    if self._plot_curve_in_curve < 1:
                        ax.fill(curve_neg_2_plot[0, :], curve_neg_2_plot[1, :],
                                fc=pressure_colour, alpha=alpha)
                        ax.fill(curve_pos_2_plot[0, :], curve_pos_2_plot[1, :],
                                fc=tension_colour, alpha=alpha)
                    else:
                        ax.fill(curve_pos_2_plot[0, :], curve_pos_2_plot[1, :],
                                fc=pressure_colour, alpha=alpha)
                        ax.fill(curve_neg_2_plot[0, :], curve_neg_2_plot[1, :],
                                fc=tension_colour, alpha=alpha)

            if self._plot_show_princ_axes:
                alpha = self._plot_princ_axes_alpha * self._plot_total_alpha
                ax.plot([EV_2_plot[0, 0]], [EV_2_plot[1, 0]], 'm^',
                        ms=self._plot_princ_axes_symsize,
                        lw=self._plot_princ_axes_lw, alpha=alpha)
                ax.plot([EV_2_plot[0, 3]], [EV_2_plot[1, 3]], 'mv',
                        ms=self._plot_princ_axes_symsize,
                        lw=self._plot_princ_axes_lw, alpha=alpha)
                ax.plot([EV_2_plot[0, 1]], [EV_2_plot[1, 1]], 'b^',
                        ms=self._plot_princ_axes_symsize,
                        lw=self._plot_princ_axes_lw, alpha=alpha)
                ax.plot([EV_2_plot[0, 4]], [EV_2_plot[1, 4]], 'bv',
                        ms=self._plot_princ_axes_symsize,
                        lw=self._plot_princ_axes_lw, alpha=alpha)
                ax.plot([EV_2_plot[0, 2]], [EV_2_plot[1, 2]], 'g^',
                        ms=self._plot_princ_axes_symsize,
                        lw=self._plot_princ_axes_lw, alpha=alpha)
                ax.plot([EV_2_plot[0, 5]], [EV_2_plot[1, 5]], 'gv',
                        ms=self._plot_princ_axes_symsize,
                        lw=self._plot_princ_axes_lw, alpha=alpha)
        else:
            if self._plot_fill_flag:
                alpha = self._plot_fill_alpha * self._plot_total_alpha
                ax.fill(self._outer_circle[0, :], self._outer_circle[1, :],
                        fc=tension_colour, alpha=alpha)
                ax.fill(curve_pos_2_plot[0, :], curve_pos_2_plot[1, :],
                        fc=pressure_colour, alpha=alpha)
                ax.fill(curve_neg_2_plot[0, :], curve_neg_2_plot[1, :],
                        fc=pressure_colour, alpha=alpha)

                if self._plot_curve_in_curve != 0:
                    ax.fill(self._outer_circle[0, :], self._outer_circle[1, :],
                            fc=pressure_colour, alpha=alpha)
                    if self._plot_curve_in_curve < 0:
                        ax.fill(curve_neg_2_plot[0, :], curve_neg_2_plot[1, :],
                                fc=tension_colour, alpha=alpha)
                        ax.fill(curve_pos_2_plot[0, :], curve_pos_2_plot[1, :],
                                fc=pressure_colour, alpha=alpha)
                        pass
                    else:
                        ax.fill(curve_pos_2_plot[0, :], curve_pos_2_plot[1, :],
                                fc=tension_colour, alpha=alpha)
                        ax.fill(curve_neg_2_plot[0, :], curve_neg_2_plot[1, :],
                                fc=pressure_colour, alpha=alpha)
                        pass

            if self._plot_show_princ_axes:
                alpha = self._plot_princ_axes_alpha * self._plot_total_alpha
                ax.plot([EV_2_plot[0, 0]], [EV_2_plot[1, 0]], 'g^',
                        ms=self._plot_princ_axes_symsize,
                        lw=self._plot_princ_axes_lw, alpha=alpha)
                ax.plot([EV_2_plot[0, 3]], [EV_2_plot[1, 3]], 'gv',
                        ms=self._plot_princ_axes_symsize,
                        lw=self._plot_princ_axes_lw, alpha=alpha)
                ax.plot([EV_2_plot[0, 1]], [EV_2_plot[1, 1]], 'b^',
                        ms=self._plot_princ_axes_symsize,
                        lw=self._plot_princ_axes_lw, alpha=alpha)
                ax.plot([EV_2_plot[0, 4]], [EV_2_plot[1, 4]], 'bv',
                        ms=self._plot_princ_axes_symsize,
                        lw=self._plot_princ_axes_lw, alpha=alpha)
                ax.plot([EV_2_plot[0, 2]], [EV_2_plot[1, 2]], 'm^',
                        ms=self._plot_princ_axes_symsize,
                        lw=self._plot_princ_axes_lw, alpha=alpha)
                ax.plot([EV_2_plot[0, 5]], [EV_2_plot[1, 5]], 'mv',
                        ms=self._plot_princ_axes_symsize,
                        lw=self._plot_princ_axes_lw, alpha=alpha)

        self._plot_nodalline_colour = 'y'

        ax.plot(curve_neg_2_plot[0, :], curve_neg_2_plot[1, :], 'o',
                c=self._plot_nodalline_colour, lw=self._plot_nodalline_width,
                alpha=self._plot_nodalline_alpha * self._plot_total_alpha,
                ms=3)

        self._plot_nodalline_colour = 'b'

        ax.plot(curve_pos_2_plot[0, :], curve_pos_2_plot[1, :], 'D',
                c=self._plot_nodalline_colour, lw=self._plot_nodalline_width,
                alpha=self._plot_nodalline_alpha * self._plot_total_alpha,
                ms=3)

        if self._plot_show_1faultplane:
            if self._plot_show_FP_index == 1:
                ax.plot(FP1_2_plot[0, :], FP1_2_plot[1, :], '+',
                        c=self._plot_faultplane_colour,
                        lw=self._plot_faultplane_width,
                        alpha=self._plot_faultplane_alpha *
                        self._plot_total_alpha, ms=5)
            elif self._plot_show_FP_index == 2:
                ax.plot(FP2_2_plot[0, :], FP2_2_plot[1, :], '+',
                        c=self._plot_faultplane_colour,
                        lw=self._plot_faultplane_width,
                        alpha=self._plot_faultplane_alpha *
                        self._plot_total_alpha, ms=5)

        elif self._plot_show_faultplanes:
            ax.plot(FP1_2_plot[0, :], FP1_2_plot[1, :], '+',
                    c=self._plot_faultplane_colour,
                    lw=self._plot_faultplane_width,
                    alpha=self._plot_faultplane_alpha * self._plot_total_alpha,
                    ms=4)
            ax.plot(FP2_2_plot[0, :], FP2_2_plot[1, :], '+',
                    c=self._plot_faultplane_colour,
                    lw=self._plot_faultplane_width,
                    alpha=self._plot_faultplane_alpha * self._plot_total_alpha,
                    ms=4)
        else:
            pass

        # if isotropic part shall be displayed, fill the circle completely with
        # the appropriate colour
        if self._pure_isotropic:
            if abs(np.trace(self._M)) > epsilon:
                if self._plot_clr_order < 0:
                    ax.fill(self._outer_circle[0, :], self._outer_circle[1, :],
                            fc=tension_colour, alpha=1, zorder=100)
                else:
                    ax.fill(self._outer_circle[0, :], self._outer_circle[1, :],
                            fc=pressure_colour, alpha=1, zorder=100)

        # plot NED basis vectors
        if self._plot_show_basis_axes:
            plot_size_in_points = self._plot_size * 2.54 * 72
            points_per_unit = plot_size_in_points / 2.

            fontsize = plot_size_in_points / 66.
            symsize = plot_size_in_points / 77.

            direction_letters = list('NSEWDU')
            for idx, val in enumerate(BV_2_plot):
                x_coord = val[0]
                y_coord = val[1]
                np_letter = direction_letters[idx]

                rot_angle = -np.arctan2(y_coord, x_coord) + pi / 2.
                original_rho = np.sqrt(x_coord ** 2 + y_coord ** 2)

                marker_x = (original_rho - (3 * symsize / points_per_unit)) * \
                    np.sin(rot_angle)
                marker_y = (original_rho - (3 * symsize / points_per_unit)) * \
                    np.cos(rot_angle)
                annot_x = (original_rho - (8.5 * fontsize / points_per_unit)) \
                    * np.sin(rot_angle)
                annot_y = (original_rho - (8.5 * fontsize / points_per_unit)) \
                    * np.cos(rot_angle)

                ax.text(annot_x, annot_y, np_letter,
                        horizontalalignment='center', size=fontsize,
                        weight='bold', verticalalignment='center',
                        bbox=dict(edgecolor='white', facecolor='white',
                                  alpha=1))

                if original_rho > epsilon:
                    ax.scatter([marker_x], [marker_y],
                               marker=(3, 0, rot_angle), s=symsize ** 2, c='k',
                               facecolor='k', zorder=300)
                else:
                    ax.scatter([x_coord], [y_coord], marker=(4, 1, rot_angle),
                               s=symsize ** 2, c='k', facecolor='k',
                               zorder=300)

        # plot both circle lines (radius 1 and 2)
        ax.plot(self._unit_sphere[0, :], self._unit_sphere[1, :],
                c=self._plot_outerline_colour, lw=self._plot_outerline_width,
                alpha=self._plot_outerline_alpha * self._plot_total_alpha)
        ax.plot(self._outer_circle[0, :], self._outer_circle[1, :],
                c=self._plot_outerline_colour, lw=self._plot_outerline_width,
                alpha=self._plot_outerline_alpha * self._plot_total_alpha)

        # dummy points for setting plot plot size more accurately
        ax.plot([0, 2.1, 0, -2.1], [2.1, 0, -2.1, 0], ',', alpha=0.)

        ax.autoscale_view(tight=True, scalex=True, scaley=True)
        interactive(True)

        if self._plot_save_plot:
            try:
                plotfig.savefig(self._plot_outfile + '.' +
                                self._plot_outfile_format, dpi=self._plot_dpi,
                                transparent=True,
                                format=self._plot_outfile_format)
            except:
                print('saving of plot not possible')

        P.show()

    def pa_plot(self, kwargs):
        """
        Plot of the solution in the principal axes system.
        """
        import pylab as P

        self._update_attributes(kwargs)

        r_hor = self._r_hor_for_pa_plot
        r_hor_FP = self._r_hor_FP_for_pa_plot

        P.rc('grid', color='#316931', linewidth=0.5, linestyle='-.')
        P.rc('xtick', labelsize=12)
        P.rc('ytick', labelsize=10)

        width, height = P.rcParams['figure.figsize']
        size = min(width, height)

        fig = P.figure(34, figsize=(size, size))
        P.clf()
        ax = fig.add_axes([0.1, 0.1, 0.8, 0.8], polar=True, axisbg='#d5de9c')

        r_steps = [0.000001]
        for i in (np.arange(4) + 1) * 0.2:
            r_steps.append(i)
        r_labels = ['S']
        for ii in range(len(r_steps)):
            if (ii + 1) % 2 == 0:
                r_labels.append(str(r_steps[ii]))
            else:
                r_labels.append(' ')

        t_angles = np.arange(0., 360., 90)
        t_labels = [' N ', ' H ', ' - N', ' - H']

        P.thetagrids(t_angles, labels=t_labels)

        ax.plot(self._phi_curve, r_hor, color='r', lw=3)
        ax.plot(self._phi_curve, r_hor_FP, color='b', lw=1.5)
        ax.set_rmax(1.0)
        P.grid(True)

        P.rgrids((r_steps), labels=r_labels)

        ax.set_title("beachball in eigenvector system", fontsize=15)

        if self._plot_save_plot:
            try:
                fig.savefig(self._plot_outfile + '.' +
                            self._plot_outfile_format, dpi=self._plot_dpi,
                            transparent=True,
                            format=self._plot_outfile_format)
            except:
                print('saving of plot not possible')
        P.show()

    def _set_standard_attributes(self):
        """
        Sets default values of mandatory arguments.
        """
        # plot basis system and view point:
        self._plot_basis = 'NED'
        self._plot_projection = 'stereo'
        self._plot_viewpoint = [0., 0., 0.]
        self._plot_basis_change = None

        # flag, if upper hemisphere is seen instead
        self._plot_show_upper_hemis = False

        # flag, if isotropic part shall be considered
        self._plot_isotropic_part = False
        self._pure_isotropic = False

        # number of minimum points per line and full circle (number/360 is
        # minimum of points per degree at rounded lines)
        self._plot_n_points = 360

        # nodal line of pressure and tension regimes:
        self._plot_nodalline_width = 2
        self._plot_nodalline_colour = 'k'
        self._plot_nodalline_alpha = 1.

        # outer circle line
        self._plot_outerline_width = 2
        self._plot_outerline_colour = 'k'
        self._plot_outerline_alpha = 1.

        # faultplane(s)
        self._plot_faultplane_width = 4
        self._plot_faultplane_colour = 'b'
        self._plot_faultplane_alpha = 1.

        self._plot_show_faultplanes = False
        self._plot_show_1faultplane = False
        self._plot_show_FP_index = 1

        # principal  axes:
        self._plot_show_princ_axes = False
        self._plot_princ_axes_symsize = 10
        self._plot_princ_axes_lw = 3
        self._plot_princ_axes_alpha = 0.5

        # NED basis:
        self._plot_show_basis_axes = False

        # filling of the area:
        self._plot_clr_order = self.MT.get_colour_order()
        self._plot_curve_in_curve = 0
        self._plot_fill_flag = True
        self._plot_tension_colour = 'r'
        self._plot_pressure_colour = 'w'
        self._plot_fill_alpha = 1.

        # general plot options
        self._plot_size = 5
        self._plot_aux_plot_size = 5
        self._plot_dpi = 200

        self._plot_total_alpha = 1.

        # possibility to add external data (e.g. measured polariations)
        self._plot_external_data = False
        self._external_data = None

        # if, howto, whereto save the plot
        self._plot_save_plot = False
        self._plot_outfile = './BB_plot_example'
        self._plot_outfile_format = 'svg'

    def _update_attributes(self, kwargs):
        """
        Makes an internal update of the object's attributes with the
        provided list of keyword arguments.

        If the keyword (extended by a leading _ ) is in the dict of
        the object, the value is updated. Otherwise, the keyword is
        ignored.
        """
        for key in list(kwargs.keys()):
            if key[0] == '_':
                kw = key[1:]
            else:
                kw = key
            if '_' + kw in dir(self):
                setattr(self, '_' + kw, kwargs[key])
        if kwargs.get('plot_only_lines', False):
            setattr(self, '_plot_fill_flag', False)

    def _setup_BB(self, unit_circle=True):
        """
        Setup of the beachball, when a plotting method is evoked.

        Contains all the technical stuff for generating the final view of the
        beachball:

        - Finding a rotation matrix, describing the given viewpoint onto the
          beachball projection
        - Rotating all elements (lines, points) w.r.t. the given viewpoint
        - Projecting the 3D sphere into the 2D plane
        - Building circle lines in radius r=1 and r=2
        - Correct the order of line points, yielding a consecutive set of
          points for drawing lines
        - Smoothing of all curves, avoiding nasty sectioning connection lines
        - Checking, if the two nodalline curves are laying completely within
          each other ( cahnges plotting order of overlay plot construction)
        - Projection of final smooth solution onto the standard unit sphere
        """
        self._find_basis_change_2_new_viewpoint()
        self._rotate_all_objects_2_new_view()
        self._vertical_2D_projection()

        if unit_circle:
            self._build_circles()

        if not self.MT._iso_percentage == 100:
            self._correct_curves()
            self._smooth_curves()
            self._check_curve_in_curve()

        self._projection_2_unit_sphere()

        if self.MT._iso_percentage == 100:
            if np.trace(self.MT.get_M()) < 0:
                self._plot_clr_order = 1
            else:
                self._plot_clr_order = -1

    def _correct_curves(self):
        """
        Correcting potentially wrong curves.

        Checks, if the order of the given coordinates of the lines must be
        re-arranged, allowing for an automatical line plotting.
        """
        list_of_curves_2_correct = ['nodalline_negative', 'nodalline_positive',
                                    'FP1', 'FP2']
        n_curve_points = self._plot_n_points

        for obj in list_of_curves_2_correct:
            obj2cor_name = '_' + obj + '_2D'
            obj2cor = getattr(self, obj2cor_name)

            obj2cor_in_right_order = self._sort_curve_points(obj2cor)

            # logger.debug( 'curve: ', str(obj))
            # check, if curve closed !!!!!!
            start_r = np.sqrt(obj2cor_in_right_order[0, 0] ** 2 +
                              obj2cor_in_right_order[1, 0] ** 2)
            r_last_point = np.sqrt(obj2cor_in_right_order[0, -1] ** 2 +
                                   obj2cor_in_right_order[1, -1] ** 2)
            dist_last_first_point = \
                np.sqrt((obj2cor_in_right_order[0, -1] -
                         obj2cor_in_right_order[0, 0]) ** 2 +
                        (obj2cor_in_right_order[1, -1] -
                         obj2cor_in_right_order[1, 0]) ** 2)

            # check, if distance between last and first point is smaller than
            # the distance between last point and the edge (at radius=2)
            if dist_last_first_point > (2 - r_last_point):
                # add points on edge to polygon, if it is an open curve
                # logger.debug( str(obj)+' not closed - closing over edge... ')
                phi_end = np.arctan2(obj2cor_in_right_order[0, -1],
                                     obj2cor_in_right_order[1, -1]) % (2 * pi)
                R_end = r_last_point
                phi_start = np.arctan2(obj2cor_in_right_order[0, 0],
                                       obj2cor_in_right_order[1, 0]) % (2 * pi)
                R_start = start_r

                # add one point on the edge every fraction of degree given by
                # input parameter, increase the radius linearily
                phi_end_larger = np.sign(phi_end - phi_start)
                angle_smaller_pi = np.sign(pi - np.abs(phi_end - phi_start))

                if phi_end_larger * angle_smaller_pi > 0:
                    go_ccw = True
                    openangle = (phi_end - phi_start) % (2 * pi)
                else:
                    go_ccw = False
                    openangle = (phi_start - phi_end) % (2 * pi)

                radius_interval = R_start - R_end  # closing from end to start

                n_edgepoints = int(openangle * rad2deg *
                                   n_curve_points / 360.) - 1
                # logger.debug( 'open angle %.2f degrees - filling with %i
                # points on the edge\n'%(openangle/pi*180,n_edgepoints))
                if go_ccw:
                    obj2cor_in_right_order = \
                        list(obj2cor_in_right_order.transpose())
                    for kk in range(n_edgepoints + 1):
                        current_phi = phi_end - kk * openangle / \
                            (n_edgepoints + 1)
                        current_radius = R_end + kk * radius_interval / \
                            (n_edgepoints + 1)
                        temp = [current_radius * math.sin(current_phi),
                                current_radius * np.cos(current_phi)]
                        obj2cor_in_right_order.append(temp)
                    obj2cor_in_right_order = \
                        np.array(obj2cor_in_right_order).transpose()
                else:
                    obj2cor_in_right_order = \
                        list(obj2cor_in_right_order.transpose())
                    for kk in range(n_edgepoints + 1):
                        current_phi = phi_end + kk * openangle / \
                            (n_edgepoints + 1)
                        current_radius = R_end + kk * radius_interval / \
                            (n_edgepoints + 1)
                        temp = [current_radius * math.sin(current_phi),
                                current_radius * np.cos(current_phi)]
                        obj2cor_in_right_order.append(temp)
                    obj2cor_in_right_order = \
                        np.array(obj2cor_in_right_order).transpose()
            setattr(self, '_' + obj + '_in_order', obj2cor_in_right_order)
        return 1

    def _nodallines_in_NED_system(self):
        """
        The two nodal lines between the areas on a beachball are given by the
        points, where tan²(alpha) = (-EWs/(EWN*cos(phi)**2 + EWh*sin(phi)**2))
        is fulfilled.

        This solution is gained in the principal axes system and then expressed
        in terms of the NED basis system

        output:
        - set of points, building the first nodal line,  coordinates in the
          input basis system (standard NED)
        - set of points, building the second nodal line,  coordinates in the
          input basis system (standard NED)
        - array with 6 points, describing positive and negative part of 3
          principal axes
        - array with partition of full circle (angle values in degrees)
          fraction is given by parametre n_curve_points
        """
        # build the nodallines of positive/negative areas in the principal axes
        # system
        n_curve_points = self._plot_n_points

        # phi is the angle between neutral axis and horizontal projection
        # of the curve point to the surface, spanned by H- and
        # N-axis. Running mathematically negative (clockwise) around the
        # SIGMA-axis. Stepsize is given by the parametre for number of
        # curve points
        phi = (np.arange(n_curve_points) / float(n_curve_points) +
               1. / n_curve_points) * 2 * pi
        self._phi_curve = phi

        # analytical/geometrical solution for separatrix curve - alpha is
        # opening angle between principal axis SIGMA and point of curve. (alpha
        # is 0, if curve lies directly on the SIGMA axis)

        # CASE: including isotropic part
        # sigma axis flippes, if EWn flippes sign

        EWh_devi = self.MT.get_eigvals()[0] - 1. / 3 * np.trace(self._M)
        EWn_devi = self.MT.get_eigvals()[1] - 1. / 3 * np.trace(self._M)
        EWs_devi = self.MT.get_eigvals()[2] - 1. / 3 * np.trace(self._M)

        if not self._plot_isotropic_part:
            EWh = EWh_devi
            EWn = EWn_devi
            EWs = EWs_devi
        else:
            EWh_tmp = self.MT.get_eigvals()[0]
            EWn_tmp = self.MT.get_eigvals()[1]
            EWs_tmp = self.MT.get_eigvals()[2]

            trace_m = np.sum(self.MT.get_eigvals())
            EWh = EWh_tmp.copy()
            EWs = EWs_tmp.copy()

            if trace_m != 0:
                if (self._plot_clr_order > 0 and EWn_tmp >= 0 and
                        abs(EWs_tmp) > abs(EWh_tmp)) or \
                        (self._plot_clr_order < 0 and
                         EWn_tmp <= 0 and abs(EWs_tmp) > abs(EWh_tmp)):

                    EWs = EWh_tmp.copy()
                    EWh = EWs_tmp.copy()
                    print('changed order!!\n')
                    EVs_tmp = self.MT._rotation_matrix[:, 2].copy()
                    EVh_tmp = self.MT._rotation_matrix[:, 0].copy()

                    self.MT._rotation_matrix[:, 0] = EVs_tmp
                    self.MT._rotation_matrix[:, 2] = EVh_tmp
                    self._plot_clr_order *= -1

            EWn = EWn_tmp.copy()

        if abs(EWn) < epsilon:
            EWn = 0
        norm_factor = max(np.abs([EWh, EWn, EWs]))

        # norm_factor is be zero in some cases
        with warnings.catch_warnings(record=True):
            np_err = np.seterr(all="warn")
            [EWh, EWn, EWs] = [xx / norm_factor for xx in [EWh, EWn, EWs]]
            np.seterr(**np_err)

        RHS = -EWs / (EWn * np.cos(phi) ** 2 + EWh * np.sin(phi) ** 2)

        if np.all([np.sign(xx) >= 0 for xx in RHS]):
            alpha = np.arctan(np.sqrt(RHS)) * rad2deg
        else:
            alpha = phi.copy()
            alpha[:] = 90
            self._pure_isotropic = 1

        # fault planes:
        RHS_FP = 1. / (np.sin(phi) ** 2)
        alpha_FP = np.arctan(np.sqrt(RHS_FP)) * rad2deg

        # horizontal coordinates of curves
        r_hor = np.sin(alpha / rad2deg)
        r_hor_FP = np.sin(alpha_FP / rad2deg)

        self._r_hor_for_pa_plot = r_hor
        self._r_hor_FP_for_pa_plot = r_hor_FP

        H_values = np.sin(phi) * r_hor
        N_values = np.cos(phi) * r_hor
        H_values_FP = np.sin(phi) * r_hor_FP
        N_values_FP = np.cos(phi) * r_hor_FP

        # set vertical value of curve point coordinates - two symmetric curves
        # exist
        S_values_positive = np.cos(alpha / rad2deg)
        S_values_negative = -np.cos(alpha / rad2deg)
        S_values_positive_FP = np.cos(alpha_FP / rad2deg)
        S_values_negative_FP = -np.cos(alpha_FP / rad2deg)

        #############
        # change basis back to original input reference system
        #########

        chng_basis = self.MT._rotation_matrix

        line_tuple_pos = np.zeros((3, n_curve_points))
        line_tuple_neg = np.zeros((3, n_curve_points))

        for ii in range(n_curve_points):
            pos_vec_in_EV_basis = np.array([H_values[ii], N_values[ii],
                                           S_values_positive[ii]]).transpose()
            neg_vec_in_EV_basis = np.array([H_values[ii], N_values[ii],
                                           S_values_negative[ii]]).transpose()
            line_tuple_pos[:, ii] = np.dot(chng_basis, pos_vec_in_EV_basis)
            line_tuple_neg[:, ii] = np.dot(chng_basis, neg_vec_in_EV_basis)

        EVh = self.MT.get_eigvecs()[0]
        EVn = self.MT.get_eigvecs()[1]
        EVs = self.MT.get_eigvecs()[2]

        all_EV = np.zeros((3, 6))

        all_EV[:, 0] = EVh.transpose()
        all_EV[:, 1] = EVn.transpose()
        all_EV[:, 2] = EVs.transpose()
        all_EV[:, 3] = -EVh.transpose()
        all_EV[:, 4] = -EVn.transpose()
        all_EV[:, 5] = -EVs.transpose()

        # basis vectors:
        all_BV = np.zeros((3, 6))
        all_BV[:, 0] = np.array((1, 0, 0))
        all_BV[:, 1] = np.array((-1, 0, 0))
        all_BV[:, 2] = np.array((0, 1, 0))
        all_BV[:, 3] = np.array((0, -1, 0))
        all_BV[:, 4] = np.array((0, 0, 1))
        all_BV[:, 5] = np.array((0, 0, -1))

        # re-sort the two 90 degree nodal lines to 2 fault planes - cut each at
        # halves and merge pairs
        # additionally change basis system to NED reference system

        midpoint_idx = int(n_curve_points / 2.)

        FP1 = np.zeros((3, n_curve_points))
        FP2 = np.zeros((3, n_curve_points))

        for ii in range(midpoint_idx):
            FP1_vec = np.array([H_values_FP[ii], N_values_FP[ii],
                               S_values_positive_FP[ii]]).transpose()
            FP2_vec = np.array([H_values_FP[ii], N_values_FP[ii],
                               S_values_negative_FP[ii]]).transpose()
            FP1[:, ii] = np.dot(chng_basis, FP1_vec)
            FP2[:, ii] = np.dot(chng_basis, FP2_vec)

        for jj in range(midpoint_idx):
            ii = n_curve_points - jj - 1

            FP1_vec = np.array([H_values_FP[ii], N_values_FP[ii],
                               S_values_negative_FP[ii]]).transpose()
            FP2_vec = np.array([H_values_FP[ii], N_values_FP[ii],
                               S_values_positive_FP[ii]]).transpose()
            FP1[:, ii] = np.dot(chng_basis, FP1_vec)
            FP2[:, ii] = np.dot(chng_basis, FP2_vec)

        # identify with faultplane index, gotten from 'get_fps':
        self._FP1 = FP1
        self._FP2 = FP2

        self._all_EV = all_EV
        self._all_BV = all_BV
        self._nodalline_negative = line_tuple_neg
        self._nodalline_positive = line_tuple_pos

    def _identify_faultplanes(self):
        """
        See, if the 2 faultplanes, given as attribute of the moment
        tensor object, handed to this instance, are consistent with
        the faultplane lines, obtained from the basis solution. If
        not, interchange the indices of the newly found ones.
        """
        # TODO !!!!!!
        pass

    def _find_basis_change_2_new_viewpoint(self):
        """
        Finding the Eulerian angles, if you want to rotate an object.

        Your original view point is the position (0,0,0). Input are the
        coordinates of the new point of view, equivalent to geographical
        coordinates.

        Example:

        Original view onto the Earth is from right above lat=0, lon=0 with
        north=upper edge, south=lower edge. Now you want to see the Earth
        from a position somewhere near Baku. So lat=45,
        lon=45, azimuth=0.

        The Earth must be rotated around some axis, not to be determined.
        The rotation matrixx is the matrix for the change of basis to the
        new local orthonormal system.

        input:
        - latitude in degrees from -90 (south) to 90 (north)
        - longitude in degrees from -180 (west) to 180 (east)
        - azimuth in degrees from 0 (heading north) to 360 (north again)
        """
        new_latitude = self._plot_viewpoint[0]
        new_longitude = self._plot_viewpoint[1]
        new_azimuth = self._plot_viewpoint[2]

        s_lat = np.sin(new_latitude / rad2deg)
        if abs(s_lat) < epsilon:
            s_lat = 0
        c_lat = np.cos(new_latitude / rad2deg)
        if abs(c_lat) < epsilon:
            c_lat = 0
        s_lon = np.sin(new_longitude / rad2deg)
        if abs(s_lon) < epsilon:
            s_lon = 0
        c_lon = np.cos(new_longitude / rad2deg)
        if abs(c_lon) < epsilon:
            c_lon = 0
        # assume input basis as NED!!!

        # original point of view therein is (0,0,-1)
        # new point at lat=latitude, lon=longitude, az=0, given in old
        # NED-coordinates:
        # (cos(latitude), sin(latitude)*sin(longitude),
        # sin(latitude)*cos(longitude) )
        #
        # new " down' " is given by the negative position vector, so pointing
        # inwards to the centre point
        # down_prime = - ( np.array( ( s_lat, c_lat*c_lon, -c_lat*s_lon ) ) )
        down_prime = -(np.array((s_lat, c_lat * s_lon, -c_lat * c_lon)))

        # normalise:
        down_prime /= np.sqrt(np.dot(down_prime, down_prime))

        # get second local basis vector " north' " by orthogonalising
        # (Gram-Schmidt method) the original north w.r.t. the new " down' "
        north_prime_not_normalised = np.array((1., 0., 0.)) - \
            (np.dot(down_prime, np.array((1., 0., 0.))) /
             (np.dot(down_prime, down_prime)) * down_prime)

        len_north_prime_not_normalised = \
            np.sqrt(np.dot(north_prime_not_normalised,
                           north_prime_not_normalised))
        # check for poles:
        if np.abs(len_north_prime_not_normalised) < epsilon:
            # case: north pole
            if s_lat > 0:
                north_prime = np.array((0., 0., 1.))
            # case: south pole
            else:
                north_prime = np.array((0., 0., -1.))
        else:
            north_prime = \
                north_prime_not_normalised / len_north_prime_not_normalised

        # third basis vector is obtained by a cross product of the first two
        east_prime = np.cross(down_prime, north_prime)

        # normalise:
        east_prime /= np.sqrt(np.dot(east_prime, east_prime))

        rotmat_pos_raw = np.zeros((3, 3))
        rotmat_pos_raw[:, 0] = north_prime
        rotmat_pos_raw[:, 1] = east_prime
        rotmat_pos_raw[:, 2] = down_prime

        rotmat_pos = np.asmatrix(rotmat_pos_raw).T
        # this matrix gives the coordinates of a given point in the old
        # coordinates w.r.t. the new system

        # up to here, only the position has changed, the angle of view
        # (azimuth) has to be added by an additional rotation around the
        # down'-axis (in the frame of the new coordinates)
        # set up the local rotation around the new down'-axis by the given
        # angle 'azimuth'. Positive values turn view counterclockwise from the
        # new north'
        only_rotation = np.zeros((3, 3))
        s_az = np.sin(new_azimuth / rad2deg)
        if abs(s_az) < epsilon:
            s_az = 0.
        c_az = np.cos(new_azimuth / rad2deg)
        if abs(c_az) < epsilon:
            c_az = 0.

        only_rotation[2, 2] = 1
        only_rotation[0, 0] = c_az
        only_rotation[1, 1] = c_az
        only_rotation[0, 1] = -s_az
        only_rotation[1, 0] = s_az

        local_rotation = np.asmatrix(only_rotation)

        # apply rotation from left!!
        total_rotation_matrix = np.dot(local_rotation, rotmat_pos)

        # yields the complete matrix for representing the old coordinates in
        # the new (rotated) frame:
        self._plot_basis_change = total_rotation_matrix

    def _rotate_all_objects_2_new_view(self):
        """
        Rotate all relevant parts of the solution - namely the
        eigenvector-projections, the 2 nodallines, and the faultplanes
        - so that they are seen from the new viewpoint.
        """
        objects_2_rotate = ['all_EV', 'all_BV', 'nodalline_negative',
                            'nodalline_positive', 'FP1', 'FP2']

        for obj in objects_2_rotate:
            object2rotate = getattr(self, '_' + obj).transpose()

            rotated_thing = object2rotate.copy()
            for i in range(len(object2rotate)):
                rotated_thing[i] = np.dot(self._plot_basis_change,
                                          object2rotate[i])

            rotated_object = rotated_thing.copy()
            setattr(self, '_' + obj + '_rotated', rotated_object.transpose())

    # ---------------------------------------------------------------

    def _vertical_2D_projection(self):
        """
        Start the vertical projection of the 3D beachball onto the 2D plane.

        The projection is chosen according to the attribute '_plot_projection'
        """
        list_of_possible_projections = ['stereo', 'ortho', 'lambert', 'gnom']

        if self._plot_projection not in list_of_possible_projections:
            print('desired projection not possible - choose from:\n ', end=' ')
            print(list_of_possible_projections)
            raise MTError(' !! ')

        if self._plot_projection == 'stereo':
            if not self._stereo_vertical():
                print('ERROR in stereo_vertical')
                raise MTError(' !! ')
        elif self._plot_projection == 'ortho':
            if not self._orthographic_vertical():
                print('ERROR in stereo_vertical')
                raise MTError(' !! ')
        elif self._plot_projection == 'lambert':
            if not self._lambert_vertical():
                print('ERROR in stereo_vertical')
                raise MTError(' !! ')
        elif self._plot_projection == 'gnom':
            if not self._gnomonic_vertical():
                print('ERROR in stereo_vertical')
                raise MTError(' !! ')

    def _stereo_vertical(self):
        """
        Stereographic/azimuthal conformal 2D projection onto a plane, tangent
        to the lowest point (0,0,1).

        Keeps the angles constant!

        The parts in the lower hemisphere are projected to the unit
        sphere, the upper half to an annular region between radii r=1
        and r=2. If the attribute '_show_upper_hemis' is set, the
        projection is reversed.
        """
        objects_2_project = ['all_EV', 'all_BV', 'nodalline_negative',
                             'nodalline_positive', 'FP1', 'FP2']

        available_coord_systems = ['NED']

        if self._plot_basis not in available_coord_systems:
            print('desired plotting projection not possible - choose from :\n',
                  end=' ')
            print(available_coord_systems)
            raise MTError(' !! ')

        plot_upper_hem = self._plot_show_upper_hemis

        for obj in objects_2_project:
            obj_name = '_' + obj + '_rotated'
            o2proj = getattr(self, obj_name)
            coords = o2proj.copy()

            n_points = len(o2proj[0, :])
            stereo_coords = np.zeros((2, n_points))

            for ll in range(n_points):
                # second component is EAST
                co_x = coords[1, ll]
                # first component is NORTH
                co_y = coords[0, ll]
                # z given in DOWN
                co_z = -coords[2, ll]

                rho_hor = np.sqrt(co_x ** 2 + co_y ** 2)

                if rho_hor == 0:
                    new_y = 0
                    new_x = 0
                    if plot_upper_hem:
                        if co_z < 0:
                            new_x = 2
                    else:
                        if co_z > 0:
                            new_x = 2
                else:
                    if co_z < 0:
                        new_rho = rho_hor / (1. - co_z)
                        if plot_upper_hem:
                            new_rho = 2 - (rho_hor / (1. - co_z))

                        new_x = co_x / rho_hor * new_rho
                        new_y = co_y / rho_hor * new_rho
                    else:
                        new_rho = 2 - (rho_hor / (1. + co_z))
                        if plot_upper_hem:
                            new_rho = rho_hor / (1. + co_z)

                        new_x = co_x / rho_hor * new_rho
                        new_y = co_y / rho_hor * new_rho

                stereo_coords[0, ll] = new_x
                stereo_coords[1, ll] = new_y

            setattr(self, '_' + obj + '_2D', stereo_coords)
            setattr(self, '_' + obj + '_final', stereo_coords)

        return 1

    def _orthographic_vertical(self):
        """
        Orthographic 2D projection onto a plane, tangent to the lowest
        point (0,0,1).

        Shows the natural view on a 2D sphere from large distances (assuming
        parallel projection)

        The parts in the lower hemisphere are projected to the unit
        sphere, the upper half to an annular region between radii r=1
        and r=2. If the attribute '_show_upper_hemis' is set, the
        projection is reversed.
        """

        objects_2_project = ['all_EV', 'all_BV', 'nodalline_negative',
                             'nodalline_positive', 'FP1', 'FP2']

        available_coord_systems = ['NED']

        if self._plot_basis not in available_coord_systems:
            print('desired plotting projection not possible - choose from :\n',
                  end=' ')
            print(available_coord_systems)
            raise MTError(' !! ')

        plot_upper_hem = self._plot_show_upper_hemis

        for obj in objects_2_project:
            obj_name = '_' + obj + '_rotated'
            o2proj = getattr(self, obj_name)
            coords = o2proj.copy()

            n_points = len(o2proj[0, :])
            coords2D = np.zeros((2, n_points))

            for ll in range(n_points):
                # second component is EAST
                co_x = coords[1, ll]
                # first component is NORTH
                co_y = coords[0, ll]
                # z given in DOWN
                co_z = -coords[2, ll]

                rho_hor = np.sqrt(co_x ** 2 + co_y ** 2)

                if rho_hor == 0:
                    new_y = 0
                    new_x = 0
                    if plot_upper_hem:
                        if co_z < 0:
                            new_x = 2
                    else:
                        if co_z > 0:
                            new_x = 2
                else:
                    if co_z < 0:
                        new_rho = rho_hor
                        if plot_upper_hem:
                            new_rho = 2 - rho_hor

                        new_x = co_x / rho_hor * new_rho
                        new_y = co_y / rho_hor * new_rho
                    else:
                        new_rho = 2 - rho_hor
                        if plot_upper_hem:
                            new_rho = rho_hor

                        new_x = co_x / rho_hor * new_rho
                        new_y = co_y / rho_hor * new_rho

                coords2D[0, ll] = new_x
                coords2D[1, ll] = new_y

            setattr(self, '_' + obj + '_2D', coords2D)
            setattr(self, '_' + obj + '_final', coords2D)

        return 1

    def _lambert_vertical(self):
        """
        Lambert azimuthal equal-area 2D projection onto a plane, tangent to the
        lowest point (0,0,1).

        Keeps the area constant!

        The parts in the lower hemisphere are projected to the unit
        sphere (only here the area is kept constant), the upper half to an
        annular region between radii r=1 and r=2. If the attribute
        '_show_upper_hemis' is set, the projection is reversed.
        """
        objects_2_project = ['all_EV', 'all_BV', 'nodalline_negative',
                             'nodalline_positive', 'FP1', 'FP2']

        available_coord_systems = ['NED']

        if self._plot_basis not in available_coord_systems:
            print('desired plotting projection not possible - choose from :\n',
                  end=' ')
            print(available_coord_systems)
            raise MTError(' !! ')

        plot_upper_hem = self._plot_show_upper_hemis

        for obj in objects_2_project:
            obj_name = '_' + obj + '_rotated'
            o2proj = getattr(self, obj_name)
            coords = o2proj.copy()

            n_points = len(o2proj[0, :])
            coords2D = np.zeros((2, n_points))

            for ll in range(n_points):
                # second component is EAST
                co_x = coords[1, ll]
                # first component is NORTH
                co_y = coords[0, ll]
                # z given in DOWN
                co_z = -coords[2, ll]

                rho_hor = np.sqrt(co_x ** 2 + co_y ** 2)

                if rho_hor == 0:
                    new_y = 0
                    new_x = 0
                    if plot_upper_hem:
                        if co_z < 0:
                            new_x = 2
                    else:
                        if co_z > 0:
                            new_x = 2
                else:
                    if co_z < 0:
                        new_rho = rho_hor / np.sqrt(1. - co_z)

                        if plot_upper_hem:
                            new_rho = 2 - (rho_hor / np.sqrt(1. - co_z))

                        new_x = co_x / rho_hor * new_rho
                        new_y = co_y / rho_hor * new_rho

                    else:
                        new_rho = 2 - (rho_hor / np.sqrt(1. + co_z))

                        if plot_upper_hem:
                            new_rho = rho_hor / np.sqrt(1. + co_z)

                        new_x = co_x / rho_hor * new_rho
                        new_y = co_y / rho_hor * new_rho

                coords2D[0, ll] = new_x
                coords2D[1, ll] = new_y

            setattr(self, '_' + obj + '_2D', coords2D)
            setattr(self, '_' + obj + '_final', coords2D)

        return 1

    def _gnomonic_vertical(self):
        """
        Gnomonic 2D projection onto a plane, tangent to the lowest
        point (0,0,1).

        Keeps the great circles as straight lines (geodetics constant) !

        The parts in the lower hemisphere are projected to the unit
        sphere, the upper half to an annular region between radii r=1
        and r=2. If the attribute '_show_upper_hemis' is set, the
        projection is reversed.
        """

        objects_2_project = ['all_EV', 'all_BV', 'nodalline_negative',
                             'nodalline_positive', 'FP1', 'FP2']

        available_coord_systems = ['NED']

        if self._plot_basis not in available_coord_systems:
            print('desired plotting projection not possible - choose from :\n',
                  end=' ')
            print(available_coord_systems)
            raise MTError(' !! ')

        plot_upper_hem = self._plot_show_upper_hemis

        for obj in objects_2_project:
            obj_name = '_' + obj + '_rotated'
            o2proj = getattr(self, obj_name)
            coords = o2proj.copy()

            n_points = len(o2proj[0, :])
            coords2D = np.zeros((2, n_points))

            for ll in range(n_points):
                # second component is EAST
                co_x = coords[1, ll]
                # first component is NORTH
                co_y = coords[0, ll]
                # z given in DOWN
                co_z = -coords[2, ll]

                rho_hor = np.sqrt(co_x ** 2 + co_y ** 2)

                if rho_hor == 0:
                    new_y = 0
                    new_x = 0
                    if co_z > 0:
                        new_x = 2
                        if plot_upper_hem:
                            new_x = 0
                else:
                    if co_z < 0:
                        new_rho = np.cos(np.arcsin(rho_hor)) * \
                            np.tan(np.arcsin(rho_hor))

                        if plot_upper_hem:
                            new_rho = 2 - (np.cos(np.arcsin(rho_hor)) *
                                           np.tan(np.arcsin(rho_hor)))

                        new_x = co_x / rho_hor * new_rho
                        new_y = co_y / rho_hor * new_rho

                    else:
                        new_rho = 2 - (np.cos(np.arcsin(rho_hor)) *
                                       np.tan(np.arcsin(rho_hor)))

                        if plot_upper_hem:
                            new_rho = np.cos(np.arcsin(rho_hor)) * \
                                np.tan(np.arcsin(rho_hor))

                        new_x = co_x / rho_hor * new_rho
                        new_y = co_y / rho_hor * new_rho

                coords2D[0, ll] = new_x
                coords2D[1, ll] = new_y

            setattr(self, '_' + obj + '_2D', coords2D)
            setattr(self, '_' + obj + '_final', coords2D)

        return 1

    def _build_circles(self):
        """
        Sets two sets of points, describing the unit sphere and the outer
        circle with r=2.

        Added as attributes '_unit_sphere' and '_outer_circle'.
        """
        phi = self._phi_curve

        UnitSphere = np.zeros((2, len(phi)))
        UnitSphere[0, :] = np.cos(phi)
        UnitSphere[1, :] = np.sin(phi)

        # outer circle ( radius for stereographic projection is set to 2 )
        outer_circle_points = 2 * UnitSphere

        self._unit_sphere = UnitSphere
        self._outer_circle = outer_circle_points

    def _sort_curve_points(self, curve):
        """
        Checks, if curve points are in right order for line plotting.

        If not, a re-arranging is carried out.
        """
        sorted_curve = np.zeros((2, len(curve[0, :])))
        # in polar coordinates
        r_phi_curve = np.zeros((len(curve[0, :]), 2))
        for ii in range(curve.shape[1]):
            r_phi_curve[ii, 0] = \
                math.sqrt(curve[0, ii] ** 2 + curve[1, ii] ** 2)
            r_phi_curve[ii, 1] = \
                math.atan2(curve[0, ii], curve[1, ii]) % (2 * pi)
        # find index with highest r
        largest_r_idx = np.argmax(r_phi_curve[:, 0])

        # check, if perhaps more values with same r - if so, take point with
        # lowest phi
        other_idces = \
            list(np.where(r_phi_curve[:, 0] == r_phi_curve[largest_r_idx, 0]))
        if len(other_idces) > 1:
            best_idx = np.argmin(r_phi_curve[other_idces, 1])
            start_idx_curve = other_idces[best_idx]
        else:
            start_idx_curve = largest_r_idx

        if not start_idx_curve == 0:
            pass

        # check orientation - want to go inwards
        start_r = r_phi_curve[start_idx_curve, 0]
        next_idx = (start_idx_curve + 1) % len(r_phi_curve[:, 0])
        prep_idx = (start_idx_curve - 1) % len(r_phi_curve[:, 0])
        next_r = r_phi_curve[next_idx, 0]

        keep_direction = True
        if next_r <= start_r:
            # check, if next R is on other side of area - look at total
            # distance - if yes, reverse direction
            dist_first_next = \
                (curve[0, next_idx] - curve[0, start_idx_curve]) ** 2 + \
                (curve[1, next_idx] - curve[1, start_idx_curve]) ** 2
            dist_first_other = \
                (curve[0, prep_idx] - curve[0, start_idx_curve]) ** 2 + \
                (curve[1, prep_idx] - curve[1, start_idx_curve]) ** 2

            if dist_first_next > dist_first_other:
                keep_direction = False

        if keep_direction:
            # direction is kept
            for jj in range(curve.shape[1]):
                running_idx = (start_idx_curve + jj) % len(curve[0, :])
                sorted_curve[0, jj] = curve[0, running_idx]
                sorted_curve[1, jj] = curve[1, running_idx]
        else:
            # direction  is reversed
            for jj in range(curve.shape[1]):
                running_idx = (start_idx_curve - jj) % len(curve[0, :])
                sorted_curve[0, jj] = curve[0, running_idx]
                sorted_curve[1, jj] = curve[1, running_idx]

        # check if step of first to second point does not have large angle
        # step (problem caused by projection of point (pole) onto whole
        # edge - if this first angle step is larger than the one between
        # points 2 and three, correct position of first point: keep R, but
        # take angle with same difference as point 2 to point 3

        angle_point_1 = (math.atan2(sorted_curve[0, 0],
                                    sorted_curve[1, 0]) % (2 * pi))
        angle_point_2 = (math.atan2(sorted_curve[0, 1],
                                    sorted_curve[1, 1]) % (2 * pi))
        angle_point_3 = (math.atan2(sorted_curve[0, 2],
                                    sorted_curve[1, 2]) % (2 * pi))

        angle_diff_23 = (angle_point_3 - angle_point_2)
        if angle_diff_23 > pi:
            angle_diff_23 = (-angle_diff_23) % (2 * pi)

        angle_diff_12 = (angle_point_2 - angle_point_1)
        if angle_diff_12 > pi:
            angle_diff_12 = (-angle_diff_12) % (2 * pi)

        if abs(angle_diff_12) > abs(angle_diff_23):
            r_old = \
                math.sqrt(sorted_curve[0, 0] ** 2 + sorted_curve[1, 0] ** 2)
            new_angle = (angle_point_2 - angle_diff_23) % (2 * pi)
            sorted_curve[0, 0] = r_old * math.sin(new_angle)
            sorted_curve[1, 0] = r_old * math.cos(new_angle)

        return sorted_curve

    def _smooth_curves(self):
        """
        Corrects curves for potential large gaps, resulting in strange
        intersection lines on nodals of round and irreagularly shaped
        areas.

        At least one coordinte point on each degree on the circle is assured.
        """
        list_of_curves_2_smooth = ['nodalline_negative', 'nodalline_positive',
                                   'FP1', 'FP2']

        points_per_degree = self._plot_n_points / 360.

        for curve2smooth in list_of_curves_2_smooth:
            obj_name = curve2smooth + '_in_order'
            obj = getattr(self, '_' + obj_name).transpose()

            smoothed_array = np.zeros((1, 2))
            smoothed_array[0, :] = obj[0]
            smoothed_list = [smoothed_array]

            # now in shape (n_points,2)
            for idx, val in enumerate(obj[:-1]):
                r1 = math.sqrt(val[0] ** 2 + val[1] ** 2)
                r2 = math.sqrt(obj[idx + 1][0] ** 2 + obj[idx + 1][1] ** 2)
                phi1 = math.atan2(val[0], val[1])
                phi2 = math.atan2(obj[idx + 1][0], obj[idx + 1][1])

                phi2_larger = np.sign(phi2 - phi1)
                angle_smaller_pi = np.sign(pi - abs(phi2 - phi1))

                if phi2_larger * angle_smaller_pi > 0:
                    go_cw = True
                    openangle = (phi2 - phi1) % (2 * pi)
                else:
                    go_cw = False
                    openangle = (phi1 - phi2) % (2 * pi)

                openangle_deg = openangle * rad2deg
                radius_diff = r2 - r1

                if openangle_deg > 1. / points_per_degree:

                    n_fillpoints = int(openangle_deg * points_per_degree)
                    fill_array = np.zeros((n_fillpoints, 2))
                    if go_cw:
                        angles = ((np.arange(n_fillpoints) + 1) * openangle /
                                  (n_fillpoints + 1) + phi1) % (2 * pi)
                    else:
                        angles = (phi1 - (np.arange(n_fillpoints) + 1) *
                                  openangle / (n_fillpoints + 1)) % (2 * pi)

                    radii = (np.arange(n_fillpoints) + 1) * \
                        radius_diff / (n_fillpoints + 1) + r1

                    fill_array[:, 0] = radii * np.sin(angles)
                    fill_array[:, 1] = radii * np.cos(angles)

                    smoothed_list.append(fill_array)

                smoothed_list.append([obj[idx + 1]])

            smoothed_array = np.vstack(smoothed_list)
            setattr(self, '_' + curve2smooth + '_final',
                    smoothed_array.transpose())

    def _check_curve_in_curve(self):
        """
        Checks, if one of the two nodallines contains the other one
        completely. If so, the order of colours is re-adapted,
        assuring the correct order when doing the overlay plotting.
        """
        lo_points_in_pos_curve = \
            list(self._nodalline_positive_final.transpose())
        lo_points_in_pos_curve_array = \
            self._nodalline_positive_final.transpose()
        lo_points_in_neg_curve = \
            list(self._nodalline_negative_final.transpose())
        lo_points_in_neg_curve_array = \
            self._nodalline_negative_final.transpose()

        # check, if negative curve completely within positive curve
        mask_neg_in_pos = 0
        for neg_point in lo_points_in_neg_curve:
            mask_neg_in_pos += self._pnpoly(lo_points_in_pos_curve_array,
                                            neg_point[:2])
        if mask_neg_in_pos > len(lo_points_in_neg_curve) - 3:
            self._plot_curve_in_curve = 1

        # check, if positive curve completely within negative curve
        mask_pos_in_neg = 0
        for pos_point in lo_points_in_pos_curve:
            mask_pos_in_neg += self._pnpoly(lo_points_in_neg_curve_array,
                                            pos_point[:2])
        if mask_pos_in_neg > len(lo_points_in_pos_curve) - 3:
            self._plot_curve_in_curve = -1

        # correct for ONE special case: double couple with its
        # eigensystem = NED basis system:
        testarray = [1., 0, 0, 0, 1, 0, 0, 0, 1]
        if np.prod(self.MT._rotation_matrix.A1 == testarray) and \
           (self.MT._eigenvalues[1] == 0):
            self._plot_curve_in_curve = -1
            self._plot_clr_order = 1

    def _point_inside_polygon(self, x, y, poly):
        """
        Determine if a point is inside a given polygon or not.

        Polygon is a list of (x,y) pairs.
        """
        n = len(poly)
        inside = False

        p1x, p1y = poly[0]
        for i in range(n + 1):
            p2x, p2y = poly[i % n]
            if y > min(p1y, p2y):
                if y <= max(p1y, p2y):
                    if x <= max(p1x, p2x):
                        if p1y != p2y:
                            xinters = \
                                (y - p1y) * (p2x - p1x) / (p2y - p1y) + p1x
                        if p1x == p2x or x <= xinters:
                            inside = not inside
            p1x, p1y = p2x, p2y

        return inside

    def _pnpoly(self, verts, point):
        """
        Check whether point is in the polygon defined by verts.

        verts - 2xN array
        point - (2,) array

        See
        http://www.ecse.rpi.edu/Homepages/wrf/Research/Short_Notes/pnpoly.html
        """
        # using take instead of getitem, about ten times faster, see
        # http://wesmckinney.com/blog/?p=215
        verts = np.require(verts, dtype=np.float64)
        x, y = point

        xpi = verts[:, 0]
        ypi = verts[:, 1]
        # shift
        xpj = xpi.take(self.arange_1[:xpi.size])
        ypj = ypi.take(self.arange_1[:ypi.size])

        possible_crossings = \
            ((ypi <= y) & (y < ypj)) | ((ypj <= y) & (y < ypi))

        xpi = xpi[possible_crossings]
        ypi = ypi[possible_crossings]
        xpj = xpj[possible_crossings]
        ypj = ypj[possible_crossings]

        crossings = x < (xpj - xpi) * (y - ypi) / (ypj - ypi) + xpi

        return crossings.sum() % 2

    def _projection_2_unit_sphere(self):
        """
        Brings the complete solution (from stereographic projection)
        onto the unit sphere by just shrinking the maximum radius of
        all points to 1.

        This keeps the area definitions, so the colouring is not affected.
        """
        list_of_objects_2_project = ['nodalline_positive_final',
                                     'nodalline_negative_final']
        lo_fps = ['FP1_final', 'FP2_final']

        for obj2proj in list_of_objects_2_project:
            obj = getattr(self, '_' + obj2proj).transpose().copy()
            for idx, val in enumerate(obj):
                old_radius = np.sqrt(val[0] ** 2 + val[1] ** 2)
                if old_radius > 1:
                    obj[idx, 0] = val[0] / old_radius
                    obj[idx, 1] = val[1] / old_radius

            setattr(self, '_' + obj2proj + '_US', obj.transpose())

        for fp in lo_fps:
            obj = getattr(self, '_' + fp).transpose().copy()

            tmp_obj = []
            for idx, val in enumerate(obj):
                old_radius = np.sqrt(val[0] ** 2 + val[1] ** 2)
                if old_radius <= 1 + epsilon:
                    tmp_obj.append(val)
            tmp_obj2 = np.array(tmp_obj).transpose()
            tmp_obj3 = self._sort_curve_points(tmp_obj2)

            setattr(self, '_' + fp + '_US', tmp_obj3)

        lo_visible_EV = []

        for idx, val in enumerate(self._all_EV_2D.transpose()):
            r_ev = np.sqrt(val[0] ** 2 + val[1] ** 2)
            if r_ev <= 1:
                lo_visible_EV.append([val[0], val[1], idx])
        visible_EVs = np.array(lo_visible_EV)

        self._all_EV_2D_US = visible_EVs

        lo_visible_BV = []
        dummy_list1 = []
        direction_letters = list('NSEWDU')

        for idx, val in enumerate(self._all_BV_2D.transpose()):
            r_bv = math.sqrt(val[0] ** 2 + val[1] ** 2)
            if r_bv <= 1:
                if idx == 1 and 'N' in dummy_list1:
                    continue
                elif idx == 3 and 'E' in dummy_list1:
                    continue
                elif idx == 5 and 'D' in dummy_list1:
                    continue
                else:
                    lo_visible_BV.append([val[0], val[1], idx])
                    dummy_list1.append(direction_letters[idx])

        visible_BVs = np.array(lo_visible_BV)

        self._all_BV_2D_US = visible_BVs

    def _plot_US(self, ax=None):
        """
        Generates the final plot of the beachball projection on the unit
        sphere.

        Additionally, the plot can be saved in a file on the fly.
        """
        import pylab as P

        plotfig = self._setup_plot_US(P, ax=ax)

        if self._plot_save_plot:
            try:
                plotfig.savefig(self._plot_outfile + '.' +
                                self._plot_outfile_format, dpi=self._plot_dpi,
                                transparent=True,
                                format=self._plot_outfile_format)
            except:
                print('saving of plot not possible')
        P.show()
        P.close('all')

    def _setup_plot_US(self, P, ax=None):
        """
        Setting up the figure with the final plot of the unit sphere.

        Either called by _plot_US or by _just_save_bb
        """
        P.close(667)
        if ax is None:
            plotfig = P.figure(667, figsize=(self._plot_size, self._plot_size))
            plotfig.subplots_adjust(left=0, bottom=0, right=1, top=1)
            ax = plotfig.add_subplot(111, aspect='equal')

        ax.axison = False

        neg_nodalline = self._nodalline_negative_final_US
        pos_nodalline = self._nodalline_positive_final_US
        FP1_2_plot = self._FP1_final_US
        FP2_2_plot = self._FP2_final_US

        US = self._unit_sphere

        tension_colour = self._plot_tension_colour
        pressure_colour = self._plot_pressure_colour

        if self._plot_fill_flag:
            if self._plot_clr_order > 0:
                alpha = self._plot_fill_alpha * self._plot_total_alpha

                ax.fill(US[0, :], US[1, :], fc=pressure_colour, alpha=alpha)
                ax.fill(neg_nodalline[0, :], neg_nodalline[1, :],
                        fc=tension_colour, alpha=alpha)
                ax.fill(pos_nodalline[0, :], pos_nodalline[1, :],
                        fc=tension_colour, alpha=alpha)

                if self._plot_curve_in_curve != 0:
                    ax.fill(US[0, :], US[1, :], fc=tension_colour,
                            alpha=alpha)

                    if self._plot_curve_in_curve < 1:
                        ax.fill(neg_nodalline[0, :], neg_nodalline[1, :],
                                fc=pressure_colour, alpha=alpha)
                        ax.fill(pos_nodalline[0, :], pos_nodalline[1, :],
                                fc=tension_colour, alpha=alpha)
                        pass
                    else:
                        ax.fill(pos_nodalline[0, :], pos_nodalline[1, :],
                                fc=pressure_colour, alpha=alpha)
                        ax.fill(neg_nodalline[0, :], neg_nodalline[1, :],
                                fc=tension_colour, alpha=alpha)
                        pass

                EV_sym = ['m^', 'b^', 'g^', 'mv', 'bv', 'gv']

                if self._plot_show_princ_axes:
                    alpha = \
                        self._plot_princ_axes_alpha * self._plot_total_alpha

                    for val in self._all_EV_2D_US:
                        ax.plot([val[0]], [val[1]], EV_sym[int(val[2])],
                                ms=self._plot_princ_axes_symsize,
                                lw=self._plot_princ_axes_lw, alpha=alpha)

            else:
                alpha = self._plot_fill_alpha * self._plot_total_alpha

                ax.fill(US[0, :], US[1, :], fc=tension_colour, alpha=alpha)
                ax.fill(neg_nodalline[0, :], neg_nodalline[1, :],
                        fc=pressure_colour, alpha=alpha)
                ax.fill(pos_nodalline[0, :], pos_nodalline[1, :],
                        fc=pressure_colour, alpha=alpha)

                if self._plot_curve_in_curve != 0:
                    ax.fill(US[0, :], US[1, :], fc=pressure_colour,
                            alpha=alpha)

                    if self._plot_curve_in_curve < 1:
                        ax.fill(neg_nodalline[0, :], neg_nodalline[1, :],
                                fc=tension_colour, alpha=alpha)
                        ax.fill(pos_nodalline[0, :], pos_nodalline[1, :],
                                fc=pressure_colour, alpha=alpha)
                        pass
                    else:
                        ax.fill(pos_nodalline[0, :], pos_nodalline[1, :],
                                fc=tension_colour, alpha=alpha)
                        ax.fill(neg_nodalline[0, :], neg_nodalline[1, :],
                                fc=pressure_colour, alpha=alpha)
                        pass

        EV_sym = ['g^', 'b^', 'm^', 'gv', 'bv', 'mv']
        if self._plot_show_princ_axes:
            alpha = self._plot_princ_axes_alpha * self._plot_total_alpha

            for val in self._all_EV_2D_US:
                ax.plot([val[0]], [val[1]], EV_sym[int(val[2])],
                        ms=self._plot_princ_axes_symsize,
                        lw=self._plot_princ_axes_lw, alpha=alpha)

        #
        # set all nodallines and faultplanes for plotting:
        #

        ax.plot(neg_nodalline[0, :], neg_nodalline[1, :],
                c=self._plot_nodalline_colour, ls='-',
                lw=self._plot_nodalline_width,
                alpha=self._plot_nodalline_alpha * self._plot_total_alpha)
        # ax.plot( neg_nodalline[0,:] ,neg_nodalline[1,:],'go')

        ax.plot(pos_nodalline[0, :], pos_nodalline[1, :],
                c=self._plot_nodalline_colour, ls='-',
                lw=self._plot_nodalline_width,
                alpha=self._plot_nodalline_alpha * self._plot_total_alpha)

        if self._plot_show_faultplanes:
            ax.plot(FP1_2_plot[0, :], FP1_2_plot[1, :],
                    c=self._plot_faultplane_colour, ls='-',
                    lw=self._plot_faultplane_width,
                    alpha=self._plot_faultplane_alpha * self._plot_total_alpha)
            ax.plot(FP2_2_plot[0, :], FP2_2_plot[1, :],
                    c=self._plot_faultplane_colour, ls='-',
                    lw=self._plot_faultplane_width,
                    alpha=self._plot_faultplane_alpha * self._plot_total_alpha)

        elif self._plot_show_1faultplane:
            if self._plot_show_FP_index not in [1, 2]:
                print('no fault plane specified for being plotted... ',
                      end=' ')
                print('continue without faultplane')
                pass
            else:
                alpha = self._plot_faultplane_alpha * self._plot_total_alpha
                if self._plot_show_FP_index == 1:
                    ax.plot(FP1_2_plot[0, :], FP1_2_plot[1, :],
                            c=self._plot_faultplane_colour, ls='-',
                            lw=self._plot_faultplane_width, alpha=alpha)
                else:
                    ax.plot(FP2_2_plot[0, :], FP2_2_plot[1, :],
                            c=self._plot_faultplane_colour, ls='-',
                            lw=self._plot_faultplane_width, alpha=alpha)

        # if isotropic part shall be displayed, fill the circle completely with
        # the appropriate colour

        if self._pure_isotropic:
            # f abs( np.trace( self._M )) > epsilon:
            if self._plot_clr_order < 0:
                ax.fill(US[0, :], US[1, :], fc=tension_colour, alpha=1,
                        zorder=100)
            else:
                ax.fill(US[0, :], US[1, :], fc=pressure_colour, alpha=1,
                        zorder=100)

        # plot outer circle line of US
        ax.plot(US[0, :], US[1, :], c=self._plot_outerline_colour, ls='-',
                lw=self._plot_outerline_width,
                alpha=self._plot_outerline_alpha * self._plot_total_alpha)

        # plot NED basis vectors
        if self._plot_show_basis_axes:
            plot_size_in_points = self._plot_size * 2.54 * 72
            points_per_unit = plot_size_in_points / 2.

            fontsize = plot_size_in_points / 40.
            symsize = plot_size_in_points / 61.

            direction_letters = list('NSEWDU')

            for val in self._all_BV_2D_US:
                x_coord = val[0]
                y_coord = val[1]
                np_letter = direction_letters[int(val[2])]

                rot_angle = -np.arctan2(y_coord, x_coord) + pi / 2.
                original_rho = np.sqrt(x_coord ** 2 + y_coord ** 2)

                marker_x = (original_rho - (1.5 * symsize / points_per_unit)) \
                    * np.sin(rot_angle)
                marker_y = (original_rho - (1.5 * symsize / points_per_unit)) \
                    * np.cos(rot_angle)
                annot_x = (original_rho - (4.5 * fontsize / points_per_unit)) \
                    * np.sin(rot_angle)
                annot_y = (original_rho - (4.5 * fontsize / points_per_unit)) \
                    * np.cos(rot_angle)

                ax.text(annot_x, annot_y, np_letter,
                        horizontalalignment='center', size=fontsize,
                        weight='bold', verticalalignment='center',
                        bbox=dict(edgecolor='white', facecolor='white',
                                  alpha=1))

                if original_rho > epsilon:
                    ax.scatter([marker_x], [marker_y],
                               marker=(3, 0, rot_angle), s=symsize ** 2,
                               c='k', facecolor='k', zorder=300)
                else:
                    ax.scatter([x_coord], [y_coord], marker=(4, 1, rot_angle),
                               s=symsize ** 2, c='k', facecolor='k',
                               zorder=300)

        # plot 4 fake points, guaranteeing full visibilty of the sphere
        ax.plot([0, 1.05, 0, -1.05], [1.05, 0, -1.05, 0], ',', alpha=0.)
        # scaling behaviour
        ax.autoscale_view(tight=True, scalex=True, scaley=True)

        return plotfig


# -------------------------------------------------------------------
#
#  input and call management
#
# -------------------------------------------------------------------

def main():
    """
    Usage

    elk_mopad plot M
    elk_mopad save M
    elk_mopad gmt  M
    elk_mopad convert M
    elk_mopad decompose M
    """
    def _which_call(call_raw):
        """
        """
        try:
            call = \
                dict(list(zip(('p', 'g', 'c', 'd'),
                          ('plot', 'gmt', 'convert', 'decompose')))
                     )[call_raw[0]]
        except:
            call = 'help'

        return call

    def _handle_input(call, M_in, call_args, optparser):
        """
        take the original method and its arguments, the source mechanism,
        and the dictionary with proper parsers for each call,
        """
        # construct a dict with consistent keyword args suited for the current
        # call
        kwargs = _parse_arguments(call, call_args, optparser)
        # set the fitting input basis system
        in_system = kwargs.get('in_system', 'NED')
        # build the moment tensor object
        mt = MomentTensor(M=M_in, system=in_system)
        # call the main routine to handle the moment tensor
        return _call_main(mt, call, kwargs)

    def _call_main(MT, main_call, kwargs_dict):
        """
        """
        if main_call == 'plot':
            return _call_plot(MT, kwargs_dict)
        elif main_call == 'convert':
            return _call_convert(MT, kwargs_dict)
        elif main_call == 'gmt':
            return _call_gmt(MT, kwargs_dict)
        elif main_call == 'decompose':
            return _call_decompose(MT, kwargs_dict)

    def _call_plot(MT, kwargs_dict):
        """
        """
        bb2plot = BeachBall(MT, kwargs_dict)

        if kwargs_dict['plot_save_plot']:
            bb2plot.save_BB(kwargs_dict)
            return

        if kwargs_dict['plot_pa_plot']:
            bb2plot.pa_plot(kwargs_dict)
            return

        if kwargs_dict['plot_full_sphere']:
            bb2plot.full_sphere_plot(kwargs_dict)
            return

        bb2plot.ploBB(kwargs_dict)

        return

    def _call_convert(MT, kwargs_dict):
        """
        """
        if kwargs_dict['type_conversion']:

            if kwargs_dict['type_conversion'].lower() == 'sdr':
                if kwargs_dict['fancy_conversion']:
                    return MT.get_fps(style='f')
                else:
                    return MT.get_fps(style='n')
            elif kwargs_dict['type_conversion'].upper() == 'T':
                if kwargs_dict['basis_conversion']:
                    out_system = kwargs_dict['out_system'].upper()
                    if kwargs_dict['fancy_conversion']:
                        return MT.get_M(system=out_system, style='f')
                    else:
                        return MT.get_M(system=out_system, style='n')
                else:
                    if kwargs_dict['fancy_conversion']:
                        return MT.get_M(style='f')
                    else:
                        return MT.get_M(style='n')

        if kwargs_dict['basis_conversion']:
            if len(MT._original_M) in [6, 7]:
                if len(MT._original_M) == 6:
                    M_converted = _puzzle_basis_transformation(
                        MT.get_M(),
                        'NED', kwargs_dict['out_system'])
                    if kwargs_dict['fancy_conversion']:
                        print('\n  Moment tensor in basis  %s:\n ' %
                              (kwargs_dict['in_system'].upper()))
                        print(fancy_matrix(MT.get_M(
                              system=kwargs_dict['in_system'].upper())))
                        print()
                        print('\n Moment tensor in basis  %s:\n ' %
                              (kwargs_dict['out_system'].upper()))
                        return fancy_matrix(M_converted)
                    else:
                        return M_converted[0, 0], M_converted[1, 1], \
                            M_converted[2, 2], M_converted[0, 1], \
                            M_converted[0, 2], M_converted[1, 2]
                else:
                    M_converted = _puzzle_basis_transformation(
                        MT.get_M(), 'NED', kwargs_dict['out_system'])
                    if kwargs_dict['fancy_conversion']:
                        print('\n  Moment tensor in basis  %s:\n ' %
                              (kwargs_dict['in_system'].upper()))
                        print(fancy_matrix(MT.get_M(
                              system=kwargs_dict['in_system'].upper())))
                        print()
                        print('\n Moment tensor in basis  %s:\n ' %
                              (kwargs_dict['out_system'].upper()))
                        return fancy_matrix(M_converted)
                    else:
                        return M_converted[0, 0], M_converted[1, 1], \
                            M_converted[2, 2], M_converted[0, 1], \
                            M_converted[0, 2], M_converted[1, 2], \
                            MT._original_M[6]
            elif len(MT._original_M) == 9:
                new_M = np.asarray(MT._original_M).reshape(3, 3).copy()
                if kwargs_dict['fancy_conversion']:
                    return fancy_matrix(_puzzle_basis_transformation(
                        new_M, kwargs_dict['in_system'],
                        kwargs_dict['out_system']))
                else:
                    return _puzzle_basis_transformation(
                        new_M, kwargs_dict['in_system'],
                        kwargs_dict['out_system'])
            elif len(MT._original_M) == 3:
                M_converted = _puzzle_basis_transformation(
                    MT.get_M(), 'NED', kwargs_dict['out_system'])
                if kwargs_dict['fancy_conversion']:
                    print('\n  Moment tensor in basis  %s: ' %
                          (kwargs_dict['out_system'].upper()))
                    return fancy_matrix(M_converted)
                else:
                    return M_converted[0, 0], M_converted[1, 1], \
                        M_converted[2, 2], M_converted[0, 1], \
                        M_converted[0, 2], M_converted[1, 2]
            elif len(MT._original_M) == 4:
                M_converted = MT._original_M[3] * \
                    _puzzle_basis_transformation(MT.get_M(), 'NED',
                                                 kwargs_dict['out_system'])
                if kwargs_dict['fancy_conversion']:
                    print('\n  Momemnt tensor in basis  %s: ' %
                          (kwargs_dict['out_system'].upper()))
                    return fancy_matrix(M_converted)
                else:
                    return M_converted[0, 0], M_converted[1, 1], \
                        M_converted[2, 2], M_converted[0, 1], \
                        M_converted[0, 2], M_converted[1, 2]
            else:
                print('this try is meaningless - read the possible', end=' ')
                print('choices!\n(perhaps you want option "-v"(convert a',
                      end=' ')
                print('vector) or "-t"(convert strike, dip, rake to a matrix',
                      end=' ')
                print('and show THAT matrix in another basis system)', end=' ')
                print('instead!?!?)\n')
                sys.exit(-1)

        if kwargs_dict['vector_conversion']:
            if kwargs_dict['fancy_conversion']:
                print('\n  Vector in basis  %s:\n ' %
                      (kwargs_dict['vector_in_system'].upper()))
                print(fancy_vector(MT._original_M))
                print()
                print('\n  Vector in basis  %s:\n ' %
                      (kwargs_dict['vector_out_system'].upper()))
                return fancy_vector(_puzzle_basis_transformation(
                    MT._original_M, kwargs_dict['vector_in_system'],
                    kwargs_dict['vector_out_system']))
            else:
                return _puzzle_basis_transformation(
                    MT._original_M,
                    kwargs_dict['vector_in_system'],
                    kwargs_dict['vector_out_system'])
        else:
            msg = 'provide either option -t with one argument, or -b with '
            msg += 'two arguments, or -v with 2 arguments'
            sys.exit(msg)

    def _call_gmt(MT, kwargs_dict):
        """
        """
        bb = BeachBall(MT, kwargs_dict)
        return bb.get_psxy(kwargs_dict)

    def _call_decompose(MT, kwargs_dict):
        """
        """
        MT._isotropic = None
        MT._deviatoric = None
        MT._DC = None
        MT._iso_percentage = None
        MT._DC_percentage = None
        MT._DC2 = None
        MT._DC3 = None
        MT._DC2_percentage = None
        MT._CLVD = None
        MT._seismic_moment = None
        MT._moment_magnitude = None

        out_system = kwargs_dict['decomp_out_system']
        MT._output_basis = out_system
        MT._decomposition_key = kwargs_dict['decomposition_key']

        MT._decompose_M()

        # if total decomposition:
        if kwargs_dict['decomp_out_complete']:
            if kwargs_dict['decomp_out_fancy']:
                print(MT.get_full_decomposition())
                return
            else:
                return MT.get_decomposition(in_system=kwargs_dict['in_system'],
                                            out_system=out_system)
        # otherwise:
        else:
            # argument dictionary - setting the appropriate calls
            do_calls = dict(list(zip(('in', 'out',
                                      'type',
                                      'full', 'm',
                                      'iso', 'iso_perc',
                                      'dev', 'devi', 'devi_perc',
                                      'dc', 'dc_perc',
                                      'dc2', 'dc2_perc',
                                      'dc3', 'dc3_perc',
                                      'clvd', 'clvd_perc',
                                      'mom', 'mag',
                                      'eigvals', 'eigvecs',
                                      't', 'n', 'p',
                                      'fps', 'faultplanes', 'fp',
                                      'decomp_key'),
                                     ('input_system', 'output_system',
                                      'decomp_type',
                                      'M', 'M',
                                      'iso', 'iso_percentage',
                                      'devi', 'devi', 'devi_percentage',
                                      'DC', 'DC_percentage',
                                      'DC2', 'DC2_percentage',
                                      'DC3', 'DC3_percentage',
                                      'CLVD', 'CLVD_percentage',
                                      'moment', 'mag',
                                      'eigvals', 'eigvecs',
                                      't_axis', 'null_axis', 'p_axis',
                                      'fps', 'fps', 'fps',
                                      'decomp_type')
                                     )))

            # build argument for local call within MT object:
            lo_args = kwargs_dict['decomp_out_part']

            # for single element output:
            if len(lo_args) == 1:
                if kwargs_dict['decomp_out_fancy']:
                    print(getattr(MT, 'get_' + do_calls[lo_args[0]])(
                        style='f', system=out_system))
                    return
                else:
                    return getattr(MT, 'get_' + do_calls[lo_args[0]])(
                        style='n', system=out_system)
            # for list of elements:
            else:
                outlist = []
                for arg in lo_args:
                    if kwargs_dict['decomp_out_fancy']:
                        print(getattr(MT, 'get_' + do_calls[arg])(
                            style='f', system=out_system))
                    else:
                        outlist.append(getattr(MT, 'get_' + do_calls[arg])(
                            style='n', system=out_system))
                if kwargs_dict['decomp_out_fancy']:
                    return
                else:
                    return outlist

    def _build_gmt_dict(options, optparser):
        """
        """
        consistent_kwargs_dict = {}
        temp_dict = {}
        lo_allowed_options = ['GMT_string_type', 'GMT_scaling',
                              'GMT_tension_colour', 'GMT_pressure_colour',
                              'GMT_show_2FP2', 'GMT_show_1FP',
                              'plot_viewpoint', 'GMT_plot_isotropic_part',
                              'GMT_projection']

        # check for allowed options:
        for ao in lo_allowed_options:
            if hasattr(options, ao):
                temp_dict[ao] = getattr(options, ao)

        if temp_dict['GMT_show_1FP']:
            try:
                if int(float(temp_dict['GMT_show_1FP'])) in [1, 2]:
                    consistent_kwargs_dict['_GMT_1fp'] = \
                        int(float(temp_dict['GMT_show_1FP']))
            except:
                pass

        if temp_dict['GMT_show_2FP2']:
            temp_dict['GMT_show_1FP'] = 0

            consistent_kwargs_dict['_GMT_2fps'] = True
            consistent_kwargs_dict['_GMT_1fp'] = 0

        if temp_dict['GMT_string_type'][0].lower() not in ['f', 'l', 'e']:
            print('type of desired string not known - taking "fill" instead')
            consistent_kwargs_dict['_GMT_type'] = 'fill'

        else:
            if temp_dict['GMT_string_type'][0] == 'f':
                consistent_kwargs_dict['_GMT_type'] = 'fill'
            elif temp_dict['GMT_string_type'][0] == 'l':
                consistent_kwargs_dict['_GMT_type'] = 'lines'
            else:
                consistent_kwargs_dict['_GMT_type'] = 'EVs'

        if float(temp_dict['GMT_scaling']) < epsilon:
            print('GMT scaling factor must be a factor larger than')
            print('%f - set to 1, due to obviously stupid input value' %
                  (epsilon))
            temp_dict['GMT_scaling'] = 1

        if temp_dict['plot_viewpoint']:
            try:
                vp = temp_dict['plot_viewpoint'].split(',')
                if not len(vp) == 3:
                    raise
                if not -90 <= float(vp[0]) <= 90:
                    raise
                if not -180 <= float(vp[1]) <= 180:
                    raise
                if not 0 <= float(vp[2]) % 360 <= 360:
                    raise
                consistent_kwargs_dict['plot_viewpoint'] = \
                    [float(vp[0]), float(vp[1]), float(vp[2])]
            except:
                pass

        if temp_dict['GMT_projection']:
            lo_allowed_projections = ['stereo', 'ortho', 'lambert']  # ,'gnom']
            do_allowed_projections = dict(list(zip(('s', 'o', 'l', 'g'),
                                                   ('stereo', 'ortho',
                                                    'lambert', 'gnom'))))
            try:
                gmtp = temp_dict['GMT_projection'].lower()
                if gmtp in lo_allowed_projections:
                    consistent_kwargs_dict['plot_projection'] = gmtp
                elif gmtp in list(do_allowed_projections.keys()):
                    consistent_kwargs_dict['plot_projection'] = \
                        do_allowed_projections[gmtp]
                else:
                    consistent_kwargs_dict['plot_projection'] = 'stereo'
            except:
                pass

        consistent_kwargs_dict['_GMT_scaling'] = \
            temp_dict['GMT_scaling']
        consistent_kwargs_dict['_GMT_tension_colour'] = \
            temp_dict['GMT_tension_colour']
        consistent_kwargs_dict['_GMT_pressure_colour'] = \
            temp_dict['GMT_pressure_colour']
        consistent_kwargs_dict['_plot_isotropic_part'] = \
            temp_dict['GMT_plot_isotropic_part']

        return consistent_kwargs_dict

    def _build_decompose_dict(options, optparser):
        """
        """
        consistent_kwargs_dict = {}
        temp_dict = {}
        lo_allowed_options = ['decomp_out_complete', 'decomp_out_fancy',
                              'decomp_out_part', 'decomp_in_system',
                              'decomp_out_system', 'decomp_key']
        lo_allowed_systems = ['NED', 'USE', 'XYZ', 'NWU']

        # check for allowed options:
        for ao in lo_allowed_options:
            if hasattr(options, ao):
                temp_dict[ao] = getattr(options, ao)

        consistent_kwargs_dict['in_system'] = 'NED'
        if temp_dict['decomp_in_system']:
            if temp_dict['decomp_in_system'].upper() in lo_allowed_systems:
                consistent_kwargs_dict['in_system'] = \
                    temp_dict['decomp_in_system'].upper()

        consistent_kwargs_dict['decomp_out_system'] = 'NED'
        if temp_dict['decomp_out_system']:
            if temp_dict['decomp_out_system'].upper() in lo_allowed_systems:
                consistent_kwargs_dict['decomp_out_system'] = \
                    temp_dict['decomp_out_system'].upper()

        consistent_kwargs_dict['decomposition_key'] = 20
        if temp_dict['decomp_key']:
            try:
                key_no = int(float(temp_dict['decomp_key']))
                if key_no in [20, 21, 31]:
                    consistent_kwargs_dict['decomposition_key'] = key_no
            except:
                pass
        # if option 'partial' is not chosen, take complete decomposition:
        if not temp_dict['decomp_out_part']:
            consistent_kwargs_dict['decomp_out_complete'] = 1
            consistent_kwargs_dict['decomp_out_part'] = 0

            if temp_dict['decomp_out_fancy']:
                consistent_kwargs_dict['decomp_out_fancy'] = 1
            else:
                consistent_kwargs_dict['decomp_out_fancy'] = 0
        # otherwise take only partial  decomposition:
        else:
            lo_allowed_attribs = ['in', 'out', 'type',
                                  'full', 'm',
                                  'iso', 'iso_perc',
                                  'dev', 'devi', 'devi_perc',
                                  'dc', 'dc_perc',
                                  'dc2', 'dc2_perc',
                                  'dc3', 'dc3_perc',
                                  'clvd', 'clvd_perc',
                                  'mom', 'mag',
                                  'eigvals', 'eigvecs',
                                  't', 'n', 'p',
                                  'fps', 'faultplanes', 'fp',
                                  'decomp_key']
            lo_desired_attribs = temp_dict['decomp_out_part'].split(',')
            lo_correct_attribs = []

            # check for allowed parts of decomposition:
            for da in lo_desired_attribs:
                if da.lower() in lo_allowed_attribs:
                    lo_correct_attribs.append(da.lower())

            # if only wrong or no arguments are handed over, change to complete
            # decomposition:
            if len(lo_correct_attribs) == 0:
                print(' no correct attributes for partial decomposition -',
                      end=' ')
                print('returning complete decomposition')
                consistent_kwargs_dict['decomp_out_complete'] = 1
                consistent_kwargs_dict['decomp_out_part'] = 0
                if temp_dict['decomp_out_fancy']:
                    consistent_kwargs_dict['decomp_out_fancy'] = 1
                else:
                    consistent_kwargs_dict['decomp_out_fancy'] = 0

            # if only one part is desired to be schown, fancy style is possible
            elif len(lo_correct_attribs) == 1:
                consistent_kwargs_dict['decomp_out_complete'] = 0
                consistent_kwargs_dict['decomp_out_part'] = \
                    [lo_correct_attribs[0]]
                if temp_dict['decomp_out_fancy']:
                    consistent_kwargs_dict['decomp_out_fancy'] = 1
                else:
                    consistent_kwargs_dict['decomp_out_fancy'] = 0

            # if several parts are desired to be schown, fancy style is
            # NOT possible:
            else:
                consistent_kwargs_dict['decomp_out_complete'] = 0
                consistent_kwargs_dict['decomp_out_part'] = lo_correct_attribs
                if temp_dict['decomp_out_fancy']:
                    consistent_kwargs_dict['decomp_out_fancy'] = 1
                else:
                    consistent_kwargs_dict['decomp_out_fancy'] = 0

        consistent_kwargs_dict['style'] = 'n'
        if consistent_kwargs_dict['decomp_out_fancy']:
            consistent_kwargs_dict['style'] = 'f'

        return consistent_kwargs_dict

    def _build_convert_dict(options, optparser):
        """
        """
        consistent_kwargs_dict = {}
        temp_dict = {}
        lo_allowed_options = ['type_conversion', 'basis_conversion',
                              'vector_conversion', 'fancy_conversion']
        # check for allowed options:
        for ao in lo_allowed_options:
            if hasattr(options, ao):
                temp_dict[ao] = getattr(options, ao)

        consistent_kwargs_dict['in_system'] = 'NED'
        consistent_kwargs_dict = temp_dict

        if 'out_system' not in consistent_kwargs_dict:
            consistent_kwargs_dict['out_system'] = 'NED'

        if (temp_dict['type_conversion'] and temp_dict['vector_conversion']):
            print('decide for ONE option of "-t" OR "-v" ')
            optparser.print_help()
            sys.exit(-1)

        if (temp_dict['type_conversion']) and \
           (not temp_dict['type_conversion'].lower() in ['sdr', 't']):
            print('argument of -t must be "sdr" or "T" ')
            optparser.print_help()
            sys.exit(-1)

        if (temp_dict['basis_conversion']):
            for arg in temp_dict['basis_conversion']:
                if not arg.upper() in ['NED', 'XYZ', 'USE', 'NWU']:
                    print('arguments of -b must be "NED","USE","XYZ","NWU" ')
                    optparser.print_help()
                    sys.exit(-1)
            consistent_kwargs_dict['in_system'] = \
                temp_dict['basis_conversion'][0].upper()
            consistent_kwargs_dict['out_system'] = \
                temp_dict['basis_conversion'][1].upper()

        if temp_dict['type_conversion'] and \
           temp_dict['type_conversion'].lower() == 'sdr':
            if temp_dict['basis_conversion']:
                if temp_dict['basis_conversion'][1] != 'NED':
                    print('output "sdr" from type conversion cannot be',
                          end=' ')
                    print('displayed in another basis system!')
                    consistent_kwargs_dict['out_system'] = 'NED'

        if (temp_dict['vector_conversion']):
            for arg in temp_dict['vector_conversion']:
                if not arg.upper() in ['NED', 'XYZ', 'USE', 'NWU']:
                    print('arguments of -v must be "NED","USE","XYZ","NWU" ')
                    optparser.print_help()
                    sys.exit(-1)
            consistent_kwargs_dict['vector_in_system'] = \
                temp_dict['vector_conversion'][0].upper()
            consistent_kwargs_dict['vector_out_system'] = \
                temp_dict['vector_conversion'][1].upper()

        return consistent_kwargs_dict

    def _build_plot_dict(options, optparser):
        """
        """
        consistent_kwargs_dict = {}
        temp_dict = {}

        lo_allowed_options = [
            'plot_outfile', 'plot_pa_plot', 'plot_full_sphere',
            'plot_viewpoint', 'plot_projection', 'plot_show_upper_hemis',
            'plot_n_points', 'plot_size', 'plot_tension_colour',
            'plot_pressure_colour', 'plot_total_alpha',
            'plot_show_faultplanes', 'plot_show_1faultplane',
            'plot_show_princ_axes', 'plot_show_basis_axes', 'plot_outerline',
            'plot_nodalline', 'plot_dpi', 'plot_only_lines',
            'plot_input_system', 'plot_isotropic_part']

        # check for allowed options:
        for ao in lo_allowed_options:
            if hasattr(options, ao):
                temp_dict[ao] = getattr(options, ao)

        consistent_kwargs_dict['plot_save_plot'] = False
        if temp_dict['plot_outfile']:
            consistent_kwargs_dict['plot_save_plot'] = True
            lo_possible_formats = ['svg', 'png', 'eps', 'pdf', 'ps']

            try:
                (filepath, filename) = os.path.split(temp_dict['plot_outfile'])
                if not filename:
                    filename = 'dummy_filename.svg'
                (shortname, extension) = os.path.splitext(filename)
                if not shortname:
                    shortname = 'dummy_shortname'

                if extension[1:].lower() in lo_possible_formats:
                    consistent_kwargs_dict['plot_outfile_format'] = \
                        extension[1:].lower()

                    if shortname.endswith('.'):
                        consistent_kwargs_dict['plot_outfile'] = \
                            os.path.realpath(os.path.abspath(os.path.join(
                                os.curdir, filepath,
                                shortname + extension[1:].lower())))
                    else:
                        consistent_kwargs_dict['plot_outfile'] = \
                            os.path.realpath(os.path.abspath(os.path.join(
                                os.curdir, filepath, shortname + '.' +
                                extension[1:].lower())))
                else:
                    if filename.endswith('.'):
                        consistent_kwargs_dict['plot_outfile'] = \
                            os.path.realpath(os.path.abspath(os.path.join(
                                os.curdir, filepath,
                                filename + lo_possible_formats[0])))
                    else:
                        consistent_kwargs_dict['plot_outfile'] = \
                            os.path.realpath(os.path.abspath(os.path.join(
                                os.curdir, filepath, filename + '.' +
                                lo_possible_formats[0])))
                    consistent_kwargs_dict['plot_outfile_format'] = \
                        lo_possible_formats[0]

            except:
                msg = 'please provide valid filename: <name>.<format>  !!\n'
                msg += ' <format> must be svg, png, eps, pdf, or ps '
                exit(msg)

        if temp_dict['plot_pa_plot']:
            consistent_kwargs_dict['plot_pa_plot'] = True
        else:
            consistent_kwargs_dict['plot_pa_plot'] = False

        if temp_dict['plot_full_sphere']:
            consistent_kwargs_dict['plot_full_sphere'] = True
            consistent_kwargs_dict['plot_pa_plot'] = False
        else:
            consistent_kwargs_dict['plot_full_sphere'] = False

        if temp_dict['plot_viewpoint']:
            try:
                vp = temp_dict['plot_viewpoint'].split(',')
                if not len(vp) == 3:
                    raise
                if not -90 <= float(vp[0]) <= 90:
                    raise
                if not -180 <= float(vp[1]) <= 180:
                    raise
                if not 0 <= float(vp[2]) % 360 <= 360:
                    raise
                consistent_kwargs_dict['plot_viewpoint'] = \
                    [float(vp[0]), float(vp[1]), float(vp[2])]
            except:
                pass

        if temp_dict['plot_projection']:
            lo_allowed_projections = ['stereo', 'ortho', 'lambert']  # ,'gnom']
            do_allowed_projections = dict(list(zip(('s', 'o', 'l', 'g'),
                                                   ('stereo', 'ortho',
                                                    'lambert', 'gnom'))))
            try:
                ppl = temp_dict['plot_projection'].lower()
                if ppl in lo_allowed_projections:
                    consistent_kwargs_dict['plot_projection'] = ppl
                elif ppl in list(do_allowed_projections.keys()):
                    consistent_kwargs_dict['plot_projection'] = \
                        do_allowed_projections[ppl]
                else:
                    consistent_kwargs_dict['plot_projection'] = 'stereo'
            except:
                pass

        if temp_dict['plot_show_upper_hemis']:
            consistent_kwargs_dict['plot_show_upper_hemis'] = True

        if temp_dict['plot_n_points']:
            try:
                if temp_dict['plot_n_points'] > 360:
                    consistent_kwargs_dict['plot_n_points'] = \
                        int(temp_dict['plot_n_points'])
            except:
                pass

        if temp_dict['plot_size']:
            try:
                if 0.01 < temp_dict['plot_size'] <= 1:
                    consistent_kwargs_dict['plot_size'] = \
                        temp_dict['plot_size'] * 10 / 2.54
                elif 1 < temp_dict['plot_size'] < 45:
                    consistent_kwargs_dict['plot_size'] = \
                        temp_dict['plot_size'] / 2.54
                else:
                    consistent_kwargs_dict['plot_size'] = 5
                consistent_kwargs_dict['plot_aux_plot_size'] = \
                    consistent_kwargs_dict['plot_size']
            except:
                pass

        if temp_dict['plot_pressure_colour']:
            try:
                sec_colour_raw = temp_dict['plot_pressure_colour'].split(',')
                if len(sec_colour_raw) == 1:
                    if sec_colour_raw[0].lower()[0] in list('bgrcmykw'):
                        consistent_kwargs_dict['plot_pressure_colour'] = \
                            sec_colour_raw[0].lower()[0]
                    else:
                        raise
                elif len(sec_colour_raw) == 3:
                    for sc in sec_colour_raw:
                        if not 0 <= (int(sc)) <= 255:
                            raise
                    consistent_kwargs_dict['plot_pressure_colour'] = \
                        (float(sec_colour_raw[0]) / 255.,
                         float(sec_colour_raw[1]) / 255.,
                         float(sec_colour_raw[2]) / 255.)
                else:
                    raise
            except:
                pass

        if temp_dict['plot_tension_colour']:
            try:
                sec_colour_raw = temp_dict['plot_tension_colour'].split(',')
                if len(sec_colour_raw) == 1:
                    if sec_colour_raw[0].lower()[0] in list('bgrcmykw'):
                        consistent_kwargs_dict['plot_tension_colour'] = \
                            sec_colour_raw[0].lower()[0]
                    else:
                        raise
                elif len(sec_colour_raw) == 3:
                    for sc in sec_colour_raw:
                        if not 0 <= (int(float(sc))) <= 255:
                            raise
                    consistent_kwargs_dict['plot_tension_colour'] = \
                        (float(sec_colour_raw[0]) / 255.,
                         float(sec_colour_raw[1]) / 255.,
                         float(sec_colour_raw[2]) / 255.)
                else:
                    raise
            except:
                pass

        if temp_dict['plot_total_alpha']:
            try:
                if not 0 <= float(temp_dict['plot_total_alpha']) <= 1:
                    consistent_kwargs_dict['plot_total_alpha'] = 1
                else:
                    consistent_kwargs_dict['plot_total_alpha'] = \
                        float(temp_dict['plot_total_alpha'])
            except:
                pass

        if temp_dict['plot_show_1faultplane']:
            consistent_kwargs_dict['plot_show_1faultplane'] = True
            try:
                fp_args = temp_dict['plot_show_1faultplane']

                if not int(fp_args[0]) in [1, 2]:
                    consistent_kwargs_dict['plot_show_FP_index'] = 1
                else:
                    consistent_kwargs_dict['plot_show_FP_index'] = \
                        int(fp_args[0])

                if not 0 < float(fp_args[1]) <= 20:
                    consistent_kwargs_dict['plot_faultplane_width'] = 2
                else:
                    consistent_kwargs_dict['plot_faultplane_width'] = \
                        float(fp_args[1])

                try:
                    sec_colour_raw = fp_args[2].split(',')
                    if len(sec_colour_raw) == 1:
<<<<<<< HEAD
                        if sec_colour_raw[0].lower()[0] in list('bgrcmykw'):
                            consistent_kwargs_dict['plot_faultplane_colour'] =\
                                sec_colour_raw[0].lower()[0]
                        else:
=======
                        sc = sec_colour_raw[0].lower()[0]
                        if sc not in list('bgrcmykw'):
>>>>>>> 1fb16e09
                            raise
                        consistent_kwargs_dict['plot_faultplane_colour'] = \
                            sec_colour_raw[0].lower()[0]
                    elif len(sec_colour_raw) == 3:
                        for sc in sec_colour_raw:
                            if not 0 <= (int(sc)) <= 255:
                                raise
                        consistent_kwargs_dict['plot_faultplane_colour'] = \
                            (float(sec_colour_raw[0]) / 255.,
                             float(sec_colour_raw[1]) / 255.,
                             float(sec_colour_raw[2]) / 255.)
                    else:
                        raise
                except:
                    consistent_kwargs_dict['plot_faultplane_colour'] = 'k'

                try:
                    if 0 <= float(fp_args[3]) <= 1:
                        consistent_kwargs_dict['plot_faultplane_alpha'] = \
                            float(fp_args[3])
                except:
                    consistent_kwargs_dict['plot_faultplane_alpha'] = 1
            except:
                pass

        if temp_dict['plot_show_faultplanes']:
            consistent_kwargs_dict['plot_show_faultplanes'] = True
            consistent_kwargs_dict['plot_show_1faultplane'] = False

        if temp_dict['plot_dpi']:
            try:
                if 200 <= int(temp_dict['plot_dpi']) <= 2000:
                    consistent_kwargs_dict['plot_dpi'] = \
                        int(temp_dict['plot_dpi'])
                else:
                    raise
            except:
                pass

        if temp_dict['plot_only_lines']:
            consistent_kwargs_dict['plot_fill_flag'] = False

        if temp_dict['plot_outerline']:
            consistent_kwargs_dict['plot_outerline'] = True
            try:
                fp_args = temp_dict['plot_outerline']
                if not 0 < float(fp_args[0]) <= 20:
                    consistent_kwargs_dict['plot_outerline_width'] = 2
                else:
                    consistent_kwargs_dict['plot_outerline_width'] = \
                        float(fp_args[0])
                try:
                    sec_colour_raw = fp_args[1].split(',')
                    if len(sec_colour_raw) == 1:
                        if sec_colour_raw[0].lower()[0] in list('bgrcmykw'):
                            consistent_kwargs_dict['plot_outerline_colour'] = \
                                sec_colour_raw[0].lower()[0]
                        else:
                            raise
                    elif len(sec_colour_raw) == 3:
                        for sc in sec_colour_raw:
                            if not 0 <= (int(sc)) <= 255:
                                raise
                        consistent_kwargs_dict['plot_outerline_colour'] = \
                            (float(sec_colour_raw[0]) / 255.,
                             float(sec_colour_raw[1]) / 255.,
                             float(sec_colour_raw[2]) / 255.)
                    else:
                        raise
                except:
                    consistent_kwargs_dict['plot_outerline_colour'] = 'k'

                try:
                    if 0 <= float(fp_args[2]) <= 1:
                        consistent_kwargs_dict['plot_outerline_alpha'] = \
                            float(fp_args[2])
                except:
                    consistent_kwargs_dict['plot_outerline_alpha'] = 1
            except:
                pass

        if temp_dict['plot_nodalline']:
            consistent_kwargs_dict['plot_nodalline'] = True
            try:
                fp_args = temp_dict['plot_nodalline']

                if not 0 < float(fp_args[0]) <= 20:
                    consistent_kwargs_dict['plot_nodalline_width'] = 2
                else:
                    consistent_kwargs_dict['plot_nodalline_width'] = \
                        float(fp_args[0])
                try:
                    sec_colour_raw = fp_args[1].split(',')
                    if len(sec_colour_raw) == 1:
                        if sec_colour_raw[0].lower()[0] in list('bgrcmykw'):
                            consistent_kwargs_dict['plot_nodalline_colour'] = \
                                sec_colour_raw[0].lower()[0]
                        else:
                            raise
                    elif len(sec_colour_raw) == 3:
                        for sc in sec_colour_raw:
                            if not 0 <= (int(sc)) <= 255:
                                raise
                        consistent_kwargs_dict['plot_nodalline_colour'] = \
                            (float(sec_colour_raw[0]) / 255.,
                             float(sec_colour_raw[1]) / 255.,
                             float(sec_colour_raw[2]) / 255.)
                    else:
                        raise
                except:
                    consistent_kwargs_dict['plot_nodalline_colour'] = 'k'
                try:
                    if 0 <= float(fp_args[2]) <= 1:
                        consistent_kwargs_dict['plot_nodalline_alpha'] = \
                            float(fp_args[2])
                except:
                    consistent_kwargs_dict['plot_nodalline_alpha'] = 1
            except:
                pass

        if temp_dict['plot_show_princ_axes']:
            consistent_kwargs_dict['plot_show_princ_axes'] = True
            try:
                fp_args = temp_dict['plot_show_princ_axes']

                if not 0 < float(fp_args[0]) <= 40:
                    consistent_kwargs_dict['plot_princ_axes_symsize'] = 10
                else:
                    consistent_kwargs_dict['plot_princ_axes_symsize'] = \
                        float(fp_args[0])

                if not 0 < float(fp_args[1]) <= 20:
                    consistent_kwargs_dict['plot_princ_axes_lw '] = 3
                else:
                    consistent_kwargs_dict['plot_princ_axes_lw '] = \
                        float(fp_args[1])
                try:
                    if 0 <= float(fp_args[2]) <= 1:
                        consistent_kwargs_dict['plot_princ_axes_alpha'] = \
                            float(fp_args[2])
                except:
                    consistent_kwargs_dict['plot_princ_axes_alpha'] = 1
            except:
                pass

        if temp_dict['plot_show_basis_axes']:
            consistent_kwargs_dict['plot_show_basis_axes'] = True

        if temp_dict['plot_input_system']:
            lo_allowed_systems = ['XYZ', 'NED', 'USE', 'NWU']
            try:
                tpis = temp_dict['plot_input_system'][:3].upper()
                if tpis in lo_allowed_systems:
                    consistent_kwargs_dict['in_system'] = tpis
                else:
                    raise
            except:
                pass

        if temp_dict['plot_isotropic_part']:
            consistent_kwargs_dict['plot_isotropic_part'] = \
                temp_dict['plot_isotropic_part']

        return consistent_kwargs_dict

    def _build_save_dict(options, optparser):
        """
        """
        options.plot_save_plot = True
        consistent_kwargs_dict = _build_plot_dict(options, optparser)

        return consistent_kwargs_dict

    def _parse_arguments(main_call, its_arguments, optparser):
        """
        """
        # todo:
        # print '\n', main_call,its_arguments,'\n'
        (options, args) = optparser.parse_args(its_arguments)

        # todo
        # check, if arguments do not start with "-" - if so, there is a lack of
        # arguments for the previous option
        for val2check in list(options.__dict__.values()):
            if str(val2check).startswith('-'):
                try:
                    val2check_split = val2check.split(',')
                    for ii in val2check_split:
                        float(ii)
                except:
                    msg = '\n   ERROR - check carefully number of arguments '
                    msg += 'for all options\n'
                    sys.exit(msg)

        if main_call == 'plot':
            consistent_kwargs_dict = _build_plot_dict(options, optparser)
        elif main_call == 'gmt':
            consistent_kwargs_dict = _build_gmt_dict(options, optparser)
        # convert
        elif main_call == 'convert':
            consistent_kwargs_dict = _build_convert_dict(options, optparser)
        # decompose
        elif main_call == 'decompose':
            consistent_kwargs_dict = _build_decompose_dict(options, optparser)

        return consistent_kwargs_dict

    def _build_optparsers():
        """
        build dictionary with 4 (5 incl. 'save') sets of options, belonging to
        the 4 (5) possible calls
        """
        _do_parsers = {}

        from optparse import OptionParser, OptionGroup

        # gmt
        desc = """Tool providing strings to be piped into the 'psxy' from GMT.

        Either a string describing the fillable area (to be used with option
        '-L' within psxy) or the nodallines or the coordinates of the principle
        axes are given.
        """

        parser_gmt = OptionParser(usage="\nelk_mopad gmt M [options]",
                                  description=desc)

        group_type = OptionGroup(parser_gmt, 'Output')
        group_show = OptionGroup(parser_gmt, 'Appearance')
        group_geo = OptionGroup(parser_gmt, 'Geometry')

        group_type.add_option(
            '-t', '--type', type='string',
            dest='GMT_string_type', action='store', default='fill',
            help="choice of psxy data: area to fill (fill)), nodal lines " +
            "(lines), or eigenvector positions (ev)", metavar='<type>')
        group_show.add_option(
            '-s', '--scaling', dest='GMT_scaling',
            action='store', default='1', type='float',
            metavar='<scaling factor>',
            help='spatial scaling of the beachball')
        group_show.add_option(
            '-r', '--colour1', dest='GMT_tension_colour',
            type='int', action='store', metavar='<tension colour>',
            default='1',
            help="-Z option's key for the tension colour of the " +
            "beachball - type: integer ")
        group_show.add_option(
            '-w', '--colour2', dest='GMT_pressure_colour',
            type='int', action='store', metavar='<pressure colour>',
            default='0',
            help="-Z option's key for the pressure colour of the " +
            "beachball - type: integer")
        group_show.add_option(
            '-D', '--faultplanes', dest='GMT_show_2FP2',
            action='store_true', default=False,
            help='boolean key, if 2 faultplanes shall be shown')
        group_show.add_option(
            '-d', '--show_1fp', type='choice',
            dest='GMT_show_1FP', choices=['1', '2'], metavar='<FP index>',
            action='store', default=False,
            help="integer key (1,2), what faultplane shall be " +
            "shown [%default]")
        group_geo.add_option(
            '-V', '--viewpoint', action="store",
            dest='plot_viewpoint', metavar='<lat,lon,azi>', default=None,
            help='coordinates of  the viewpoint - 3-tuple of angles in degree')
        group_geo.add_option(
            '-p', '--projection', action="store",
            dest='GMT_projection', metavar='<projection>', default=None,
            help='projection  of  the sphere')
        group_show.add_option(
            '-I', '--show_isotropic_part',
            dest='GMT_plot_isotropic_part', action='store_true', default=False,
            help="key, if isotropic part shall be considered for " +
            "plotting [%default]")

        parser_gmt.add_option_group(group_type)
        parser_gmt.add_option_group(group_show)
        parser_gmt.add_option_group(group_geo)

        _do_parsers['gmt'] = parser_gmt

        # convert
        desc = """Tool providing converted input.

        Choose between the conversion from/to matrix-moment-tensor
        form (-t), the change of the output basis system for a given
        moment tensor (-b), or the change of basis for a 3D vector
        (-v).
        """
        parser_convert = OptionParser(
            usage="\n\n  elk_mopad convert M [options]", description=desc)

        group_type = OptionGroup(parser_convert, 'Type conversion')
        group_basis = OptionGroup(parser_convert, 'M conversion')
        group_vector = OptionGroup(parser_convert, 'Vector conversion')
#        group_show               =  OptionGroup(parser_convert,'Appearance')

        group_type.add_option(
            '-t', '--type', action="store",
            dest='type_conversion', default=False, type='string',
            metavar='<output type>', nargs=1,
            help="type conversion - convert to: strike,dip,rake (sdr) or " +
            "Tensor (T) ")
        group_basis.add_option(
            '-b', '--basis', action="store",
            dest='basis_conversion', default=False,
            metavar='<input system> <output system>', type='string', nargs=2,
            help="basis conversion for M - provide 2 arguments: input- " +
            "and output basis (NED,USE,XYZ,NWU)")
        group_vector.add_option(
            '-v', '--vector', action="store",
            dest='vector_conversion', metavar='<input system> <output system>',
            type='string', default=False, nargs=2,
            help="basis conversion for a vector - provide M as a 3Dvector " +
            "and 2 option-arguments of -v: input- and output basis " +
            "(NED,USE,XYZ,NWU)")
        parser_convert.add_option(
            '-y', '--fancy', action="store_true",
            dest='fancy_conversion', default=False,
            help='output in a stylish way  ')

        parser_convert.add_option_group(group_type)
        parser_convert.add_option_group(group_basis)
        parser_convert.add_option_group(group_vector)
#        parser_convert.add_option_group(group_show)

        _do_parsers['convert'] = parser_convert

        # plot
        desc_plot = """Plots a beachball diagram of the provided mechanism.

        Several styles and configurations are available. Also saving
        on the fly can be enabled.
        """
        parser_plot = OptionParser(
            usage="\n\n        elk_mopad plot M [options]",
            description=desc_plot)

        group_save = OptionGroup(parser_plot, 'Saving')
        group_type = OptionGroup(parser_plot, 'Type of plot')
        group_quality = OptionGroup(parser_plot, 'Quality')
        group_colours = OptionGroup(parser_plot, 'Colours')
        group_misc = OptionGroup(parser_plot, 'Miscellaneous')
        group_dc = OptionGroup(parser_plot, 'Fault planes')
        group_geo = OptionGroup(parser_plot, 'Geometry')
        group_app = OptionGroup(parser_plot, 'Appearance')

        group_save.add_option(
            '-f', '--output_file', action="store",
            dest='plot_outfile', metavar='<filename>', default=None, nargs=1,
            help='filename for saving ')
        group_type.add_option(
            '-P', '--pa_system', action="store_true",
            dest='plot_pa_plot', default=False,
            help='key, if principal axis system shall be plotted instead ')
        group_type.add_option(
            '-O', '--full_sphere', action="store_true",
            dest='plot_full_sphere', default=False,
            help='key, if full sphere shall be plotted instead ')
        group_geo.add_option(
            '-V', '--viewpoint', action="store",
            dest='plot_viewpoint', metavar='<lat,lon,azi>', default=None,
            help='coordinates of  the viewpoint - 3-tuple ')
        group_geo.add_option(
            '-p', '--projection', action="store",
            dest='plot_projection', metavar='<projection>', default=None,
            help='projection  of  the sphere ')
        group_type.add_option(
            '-U', '--upper', action="store_true",
            dest='plot_show_upper_hemis', default=False,
            help='key, if upper hemisphere shall be shown ')
        group_quality.add_option(
            '-N', '--points', action="store",
            metavar='<no. of points>', dest='plot_n_points', type="int",
            default=None,
            help='minimum number of points, used for nodallines ')
        group_app.add_option(
            '-s', '--size', action="store", dest='plot_size',
            metavar='<size in cm>', type="float", default=None,
            help='size of plot in cm')
        group_colours.add_option(
            '-w', '--pressure_colour', action="store",
            dest='plot_pressure_colour', metavar='<colour>', default=None,
            help='colour of the tension area ')
        group_colours.add_option(
            '-r', '--tension_colour', action="store",
            dest='plot_tension_colour', metavar='<colour>', default=None,
            help='colour of the pressure area ')
        group_app.add_option(
            '-a', '--alpha', action="store",
            dest='plot_total_alpha', metavar='<alpha>', type='float',
            default=None,
            help="alpha value for the plot - float from 1=opaque to " +
            "0=transparent ")
        group_dc.add_option(
            '-D', '--dc', action="store_true",
            dest='plot_show_faultplanes', default=False,
            help='key, if double couple faultplanes shall be plotted ')
        group_dc.add_option(
            '-d', '--show1fp', action="store",
            metavar='<index> <linewidth> <colour> <alpha>',
            dest='plot_show_1faultplane', default=None, nargs=4,
            help="plot 1 faultplane - arguments are: index [1,2] of the " +
            "resp. FP, linewidth(float), line colour(string or " +
            "rgb-tuple), and alpha value (float between 0 and 1)  ")
        group_misc.add_option(
            '-e', '--eigenvectors', action="store",
            dest='plot_show_princ_axes', metavar='<size> <linewidth> <alpha>',
            default=None, nargs=3,
            help="show eigenvectors - if used, provide 3 arguments: " +
            "symbol size, symbol linewidth, and symbol alpha value ")
        group_misc.add_option(
            '-b', '--basis_vectors', action="store_true",
            dest='plot_show_basis_axes', default=False,
            help='show NED basis in plot')
        group_app.add_option(
            '-l', '--lines', action="store",
            dest='plot_outerline', metavar='<linewidth> <colour> <alpha>',
            nargs=3, default=None,
            help="gives the style of the outer line - 3 arguments " +
            "needed: linewidth(float),line colour(string or " +
            "rgb-tuple), and alpha value (float between 0 and 1)   ")
        group_app.add_option(
            '-n', '--nodals', action="store",
            dest='plot_nodalline', metavar='<linewidth> <colour> <alpha>',
            default=None, nargs=3,
            help="gives the style of the nodal lines - 3 arguments " +
            "needed: linewidth(float),line colour(string or " +
            "rgb-tuple), and alpha value (float between 0 and 1)   ")
        group_quality.add_option(
            '-q', '--quality', action="store",
            dest='plot_dpi', metavar='<dpi>', type="int", default=None,
            help="changes the quality for the plot in terms of dpi " +
            "(minimum=200) ")
        group_type.add_option(
            '-L', '--lines_only', action="store_true",
            dest='plot_only_lines', default=False,
            help='key, if only lines are shown (no fill - so ' +
            'overwrites "fill"-related options) ')
        group_misc.add_option(
            '-i', '--input_system', action="store",
            dest='plot_input_system', metavar='<basis>', default=False,
            help='if source mechanism is given as tensor in another ' +
            'system than NED (USE, XYZ,NWU) ')
        group_type.add_option(
            '-I', '--show_isotropic_part',
            dest='plot_isotropic_part', action='store_true', default=False,
            help='key, if isotropic part shall be considered for ' +
            'plotting [%default]')

        parser_plot.add_option_group(group_save)
        parser_plot.add_option_group(group_type)
        parser_plot.add_option_group(group_quality)
        parser_plot.add_option_group(group_colours)
        parser_plot.add_option_group(group_misc)
        parser_plot.add_option_group(group_dc)
        parser_plot.add_option_group(group_geo)
        parser_plot.add_option_group(group_app)

        _do_parsers['plot'] = parser_plot

        # decompose
        desc_decomp = """Returns a decomposition of the input moment tensor.\n

                    Different decompositions are available (following Jost &
        Herrmann). Either the complete decomposition or only parts are
        returned; in- and output basis systema can be chosen. The
        'fancy' option is available for better human reading.
        """

        parser_decompose = OptionParser(
            usage="\n\n     elk_mopad decompose M [options]  ",
            description=desc_decomp)

        group_type = OptionGroup(parser_decompose, 'Type of decomposition')
        group_part = OptionGroup(parser_decompose, 'Partial decomposition')
        group_system = OptionGroup(parser_decompose, 'Basis systems')

        helpstring11 = """
        Returns a list of the decomposition results.

        Order:
        - 1 - basis of the provided input     (string)
        - 2 - basis of  the representation    (string)
        - 3 - chosen decomposition type      (integer)

        - 4 - full moment tensor              (matrix)

        - 5 - isotropic part                  (matrix)
        - 6 - isotropic percentage             (float)
        - 7 - deviatoric part                 (matrix)
        - 8 - deviatoric percentage            (float)

        - 9 - DC part                         (matrix)
        -10 - DC percentage                    (float)
        -11 - DC2 part                        (matrix)
        -12 - DC2 percentage                   (float)
        -13 - DC3 part                        (matrix)
        -14 - DC3 percentage                   (float)

        -15 - CLVD part                       (matrix)
        -16 - CLVD percentage                 (matrix)

        -17 - seismic moment                   (float)
        -18 - moment magnitude                 (float)

        -19 - eigenvectors                   (3-array)
        -20 - eigenvalues                       (list)
        -21 - p-axis                         (3-array)
        -22 - neutral axis                   (3-array)
        -23 - t-axis                         (3-array)
        -24 - faultplanes       (list of two 3-arrays)


        If option 'fancy' is set, only a small overview about geometry and
        strength is provided instead.
        """
        group_part.add_option(
            '-c', '--complete', action="store_true",
            dest='decomp_out_complete', default=False, help=helpstring11)
        parser_decompose.add_option(
            '-y', '--fancy', action="store_true",
            dest='decomp_out_fancy', default=False,
            help='key for a stylish output')
        group_part.add_option(
            '-p', '--partial', action="store",
            dest='decomp_out_part', default=False,
            metavar='<part1,part2,... >',
            help='provide an argument, what part(s) shall be displayed ' +
            '(if multiple, separate by commas): in, out, type, full, ' +
            'iso, iso_perc, devi, devi_perc, dc, dc_perc, dc2, ' +
            'dc2_perc, dc3, dc3_perc, clvd, clvd_perc, mom, mag, ' +
            'eigvals, eigvecs, t, n, p, faultplanes')
        group_system.add_option(
            '-i', '--input_system', action="store",
            dest='decomp_in_system', metavar='<basis>', default=False,
            help='set to provide input in another system than NED ' +
            '(XYZ,USE,NWU)  ')
        group_system.add_option(
            '-o', '--output_system', action="store",
            dest='decomp_out_system', metavar='<basis>', default=False,
            help='set to return output in anaother system than NED ' +
            '(XYZ,USE,NWU) ')
        group_type.add_option(
            '-t', '--type', action="store",
            dest='decomp_key', metavar='<decomposition key>', default=False,
            type='int',
            help='integer key to choose the type of decomposition - 20: ' +
            'ISO+DC+CLVD ; 21: ISO+major DC+ minor DC ; 31: ISO + 3 DCs  ')

        parser_decompose.add_option_group(group_type)
        parser_decompose.add_option_group(group_part)
        parser_decompose.add_option_group(group_system)

        _do_parsers['decompose'] = parser_decompose

        return _do_parsers

    try:
        call = _which_call(sys.argv[1].lower()[0])
    except:
        call = 'help'

    if len(sys.argv) < 3:
        call = 'help'

    if call == 'help':
        print(USAGE_STRING)
        sys.exit()

    try:
        M_raw = [float(xx) for xx in sys.argv[2].split(',')]
    except:
        #        sys.exit('\n  ERROR - Provide valid source mechanism !!!\n')
        #    if sys.argv[2].startswith('-'):
        dummy_list = []
        dummy_list.append(sys.argv[0])
        dummy_list.append(sys.argv[1])
        dummy_list.append('0,0,0')
        dummy_list.append('-h')

        sys.argv = dummy_list
        M_raw = [float(xx) for xx in sys.argv[2].split(',')]

    if not len(M_raw) in [3, 4, 6, 7, 9]:
        print('\nERROR!! Provide proper source mechanism\n\n')
        sys.exit()
    if len(M_raw) in [4, 6, 7, 9] and len(np.array(M_raw).nonzero()[0]) == 0:
        print('\nERROR!! Provide proper source mechanism\n\n')
        sys.exit()

    aa = _handle_input(call, M_raw, sys.argv[3:], _build_optparsers()[call])
    if aa is not None:
        print(aa)


if __name__ == '__main__':
    main()<|MERGE_RESOLUTION|>--- conflicted
+++ resolved
@@ -4700,15 +4700,8 @@
                 try:
                     sec_colour_raw = fp_args[2].split(',')
                     if len(sec_colour_raw) == 1:
-<<<<<<< HEAD
-                        if sec_colour_raw[0].lower()[0] in list('bgrcmykw'):
-                            consistent_kwargs_dict['plot_faultplane_colour'] =\
-                                sec_colour_raw[0].lower()[0]
-                        else:
-=======
                         sc = sec_colour_raw[0].lower()[0]
                         if sc not in list('bgrcmykw'):
->>>>>>> 1fb16e09
                             raise
                         consistent_kwargs_dict['plot_faultplane_colour'] = \
                             sec_colour_raw[0].lower()[0]
