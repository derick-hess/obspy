--- conflicted
+++ resolved
@@ -4,12 +4,8 @@
    (no complex conjugate)
  * preventing a possible duplicated overall sensitivity removal in seisSim
    when using the option seedresp
-<<<<<<< HEAD
- * adding SVD based polarization filter
  * optimizing bbfk C-source: Array analysis (sonic / bbfk) now runs at
    least twice as fast
-=======
->>>>>>> 7d05d7ca
 
 0.7.0:
  * adding toolbox to calculate Time-Frequency Misfits
