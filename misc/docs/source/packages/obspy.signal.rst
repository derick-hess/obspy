.. currentmodule:: obspy.signal
.. automodule:: obspy.signal

    .. comment to end block

    Classes & Functions
    -------------------
    .. autosummary::
       :toctree: autogen
       :nosignatures:

       ~array_analysis.array_processing
       ~array_analysis.array_rotation_strain
       ~trigger.ar_pick
       ~filter.bandpass
       ~filter.bandstop
       ~trigger.carl_STA_trig
       ~trigger.classic_STALTA
       ~trigger.coincidence_trigger
       ~invsim.corn_freq_2_paz
       ~invsim.cosine_taper
       ~trigger.delayed_STALTA
       ~filter.envelope
       ~interpolation.interpolate_1d
       ~interpolation.weighted_average_slopes
       ~invsim.estimate_magnitude
       ~invsim.evalresp
       ~filter.highpass
       ~filter.lowpass
<<<<<<< HEAD
       ~invsim.paz_to_freq_resp
       ~trigger.pk_baer
=======
       ~invsim.pazToFreqResp
       ~trigger.pkBaer
       ~polarization.polarization_analysis
>>>>>>> ddd86d27
       ~spectral_estimation.PPSD
       ~spectral_estimation.psd
       ~trigger.recursive_STALTA
       ~rotate.rotate_NE_RT
       ~invsim.simulate_seismometer
       ~util.util_geo_km
       ~util.util_lon_lat
       ~cross_correlation.xcorr
       ~trigger.z_detect

    .. comment to end block

    Modules
    -------
    .. autosummary::
       :toctree: autogen
       :nosignatures:

       array_analysis
       calibration
       cpxtrace
       cross_correlation
       detrend
       filter
       freqattributes
       hoctavbands
       invsim
       interpolation
       konnoohmachismoothing
       polarization
       spectral_estimation
       rotate
       tf_misfit
       trigger
       util

    .. comment to end block<|MERGE_RESOLUTION|>--- conflicted
+++ resolved
@@ -27,14 +27,9 @@
        ~invsim.evalresp
        ~filter.highpass
        ~filter.lowpass
-<<<<<<< HEAD
        ~invsim.paz_to_freq_resp
        ~trigger.pk_baer
-=======
-       ~invsim.pazToFreqResp
-       ~trigger.pkBaer
        ~polarization.polarization_analysis
->>>>>>> ddd86d27
        ~spectral_estimation.PPSD
        ~spectral_estimation.psd
        ~trigger.recursive_STALTA
