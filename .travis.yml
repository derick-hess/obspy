--- conflicted
+++ resolved
@@ -24,14 +24,10 @@
   - pip install https://github.com/megies/PyImgur/archive/py26.zip
   - pip freeze
 install:
-<<<<<<< HEAD
-  - git fetch origin --tags --unshallow
-=======
   - git version
   - git remote add obspy git://github.com/obspy/obspy.git
   - git fetch origin --tags --unshallow
   - git fetch obspy --tags --unshallow
->>>>>>> 0c1dd1db
   - git status
   - pip install --no-deps --use-mirrors .
   - git status
